## 2025-09-02 – 전역 동기화 정리 및 Parity 게이트 절차 명시

### 변경 요약
- FE 전역 동기화 마이그레이션 마무리: useGlobalSync 고정, useDashboard/useBalanceSync 소스 삭제 및 클린 빌드로 산출물(.next) 참조 제거 완료.
- /api/games/stats/me 응답 포맷 단일화 방향 확정: `{ success: true, stats: {...} }` 기준으로 FE unwrap 하위호환 유지(다음 릴리스에서 루트 본문 fallback 제거 예고).

### 검증
- Playwright(무 parity) 컨테이너 3회 연속 그린 확인.
- 백엔드 GameStats 관련 pytest 그린 유지, Alembic heads 단일 유지.
- /docs 정상 노출.

### 다음 단계
- E2E_REQUIRE_STATS_PARITY=1 게이트 검증: /api/games/stats/me 200 x2 + UI=API 3회 PASS.
- 게이트 통과 후 E2E_REQUIRE_STATS_PARITY=1에서 1회 그린 + deep 1회(선택) → STRICT_STATS_PARITY=1 검토.
- 필요 시 OpenAPI 재수출 및 current_openapi.json 업데이트.

### OpenAPI 재수출 절차(컨테이너 내부)
```powershell
# 백엔드 컨테이너 셸 진입 후 실행 예시
python -m app.export_openapi
# 산출물 위치 확인 및 current_openapi.json 동기화
```

### 2025-09-01 – FE 전역 동기화 일원화(파일 삭제): useBalanceSync/useDashboard 제거 + 3연속 그린

- 변경 요약: 레거시 훅 파일 `frontend/hooks/useBalanceSync.ts`, `frontend/hooks/useDashboard.ts`를 소스에서 삭제. 호출처는 모두 `useGlobalSync`/셀렉터 조합으로 대체 완료. 불필요한 중복 훅 제거로 유지보수성 향상, 권위 동기화 단일화.
- 검증 결과: 컨테이너형 Playwright 3회 연속 그린(각 37 passed / 12 skipped / 0 failed) 유지. 백엔드 스키마/알렘빅/오픈API 변경 없음. .next 빌드 산출물은 클린 빌드 시 자동 정리 예정.
- 다음 단계: (1) 클린 빌드 후 산출물 내 레거시 참조 제거 확인 (2) `E2E_REQUIRE_STATS_PARITY=1` 승격 및 모니터링 (3) STRICT_STATS_PARITY 전환 전 2~3회 추가 그린 확보.

### 2025-09-01 – FE 전역 동기화 일원화: useBalanceSync 호출처 전환 및 E2E 그린 + useDashboard 제거(소스)

- 변경 요약: 레거시 훅 `useBalanceSync` 의존을 제거하고 `useGlobalSync`로 잔액 동기화를 일원화. 변경 파일: `frontend/components/ShopScreen.tsx`(구매 후 reconcileBalance→syncBalance), `frontend/components/games/NeonSlotGame.tsx`(useBalanceSync import/사용 제거), `frontend/components/games/GachaSystem.tsx`(fallback reconcileBalance→syncBalance). 전역 체크리스트(`전역동기화_솔루션.md`) 업데이트.
- 검증 결과: 컨테이너형 Playwright 49 tests → 37 passed / 12 skipped / 0 failed, exit code 0. gacha/통화 정합 스펙 PASS, GOLD 일관성/액션 페이지네이션/접근성·SEO 유지. 백엔드 스키마/알렘빅/오픈API 변경 없음.
- 다음 단계: (1) 연속 3회 Playwright 그린 확보 후 `E2E_REQUIRE_STATS_PARITY=1` 승격 검토(현재 1/3) (2) 레거시 훅 파일 제거 PR 병합 및 .next 클린 빌드 (3) 문서 동기화(전역동기화_솔루션.md/개선안2.md).

### 2025-09-01 – Playwright 전체 스위트 그린(컨테이너) · PR #5 기준

- 변경 요약: PR #5 머지 기준(main@0945e67)에서 컨테이너형 Playwright 49 tests 실행 → 37 passed / 12 skipped / 0 failed. a11y(/, /login, /shop), SEO, action_history_pagination(ts/js), admin_points_ui, admin_shop_refetch, unifiedApi 재시도 스펙 PASS. Realtime(deep)/shop inventory/stats parity 등 가드된 스펙은 스킵됨.
- 검증 결과: 러너 종료 코드 0. 백엔드 /health 200, /docs 정상 노출, Alembic heads 단일 유지(c6a1b5e2e2b1). ws_profile_update_smoke 경고 로그 1회 있었으나 PASS.
- 다음 단계: (1) /api/games/stats/me 200 지속 모니터링 후 E2E_REQUIRE_STATS_PARITY=1 승격 검토 (2) 필요 시 OpenAPI 재수출 및 drift guard 재검증 (3) 릴리즈 노트/문서에 결과 반영 유지.

### 2025-09-01 – /api/games/stats/me 안정화 및 E2E 파리티 승격(로컬 deep)

- 변경 요약: `app/routers/games.py`에서 `/stats/me` 라우트를 `/stats/{user_id}`보다 위로 이동해 경로 충돌(422 int_parsing: 'me')을 해소. `/api/games/stats/me` 200 OK 확인 후 `docker-compose.playwright.deep.yml`에 `E2E_REQUIRE_STATS_PARITY=1`를 활성화(로컬 deep 프로파일 한정).
- 검증 결과: 신규 회원 가입→토큰 발급 후 `/api/games/stats/me` 200 및 JSON 스키마 수신 확인. `pytest -q app/tests/test_smoke_health.py` 2 passed. compose 오버레이 병합 검증 통과(`docker compose ... config`).
- 다음 단계: (1) 2회 이상 빌드 라운드에서 `/api/games/stats/me` 200 지속 모니터링 (2) GitHub Actions에서 `vars.E2E_REQUIRE_STATS_PARITY` 승격 고려 (3) FE E2E(stats_ui_parity.spec) 엄격 모드에서 3회 연속 PASS 달성 시 CI 기본값 상향.

### 2025-09-01 – FE 동기화 훅 보강 및 분산 훅 스윕 계획 기록

- 변경 요약: `useGlobalSync.syncGameStats`가 `/api/games/stats/me`의 래핑/루트/배열/객체형 응답을 모두 정규화하여 `SET_GAME_STATS`로 반영하도록 보강. 전역 문서 상단에 진행 체크리스트 및 분산 훅 스윕/제거 체크리스트 추가.
- 검증 결과: 타입 오류 없음. 기존 E2E 스모크(`games_stats_api_smoke.spec`) 조건 하에서 동작 동일. 로그인 전 403 소음 미발생 유지.
- 다음 단계: (1) 백엔드 포맷 단일화 여부 확정 시 FE 셀렉터 키 목록 재확인 (2) `useBalanceSync` 등 제거 대상의 호출처 대체 후 삭제 PR 진행 (3) 2회 빌드에서 `/api/games/stats/me` 200 연속 확인되면 `E2E_REQUIRE_STATS_PARITY=1` 승격 준비.

### 2025-09-01 – OpenAPI 재수출 및 드리프트 가드 통과

- 변경 요약: 컨테이너 내부에서 `python -m app.export_openapi` 실행으로 스키마 재수출. canonical(`/app/current_openapi.json`)과 앱 로컬(`/app/app/current_openapi.json`) 모두 생성/갱신, 스냅샷 파일 기록.
- 검증 결과: `pytest -q app/tests/test_openapi_diff_ci.py` 2 passed, 드리프트 없음. 기능 스키마 변경 없음으로 FE 타입 재생성 불필요.
- 다음 단계: 이후 엔드포인트/스키마 변경 시 동일 루틴 재수행 및 본 문서 상단에 차이 요약 추가.

### 2025-09-01 – Alembic 가드 적용 및 DB 부트스트랩 복구

- 변경 요약
	- `9dbe94486d67_safe_align_models_non_destructive_2025_.py` 내 `user_rewards` 관련 변경을 테이블 존재 가드로 보호하여 UndefinedTable 오류를 차단(존재 시에만 alter/index 수행).
	- 컨테이너 내부에서 `alembic upgrade head` 실행하여 초기 스키마(users 등) 부트스트랩 완료. 최종 head 단일 유지(현재 head=c6a1b5e2e2b1).
	- 백엔드 재시작 후 스키마 드리프트 가드 통과, 앱 정상 기동.

- 검증 결과
	- `docker compose restart backend` 후 로그: “✅ Backend startup complete”, `/health 200`, `/docs 200`, `/openapi.json 200` 확인.
	- Alembic: `heads -v` 단일 head, `current -v` 최신 리비전 도달. `alembic upgrade head` 실행 로그에서 초기 리비전→head까지 순차 적용 확인.
	- OpenAPI: 런타임 스키마 정상 노출, `app/current_openapi.json` 존재. 필요시 재수출 수행 예정.

- 다음 단계
	1) 컨테이너 내부 `pytest -q app/tests --maxfail=1`로 스모크 재검증 및 실패 항목 트리아지.
	2) `python -m app.export_openapi` 재수출 및 drift 여부 확인(필요 시 본 문서 상단에 차이 요약 추가).
	3) `개선안.md`에 트러블슈팅 타임라인과 명령, 로그 요약 기록(완료) – 재발 방지 체크리스트 유지.

## 변경 요약: 시드 데이터 정리 정책 전환 (2025-08-31)

- 가짜/목 시드 데이터 생성 금지. 실제 계정 활동만 반영하도록 전략 전환
- 스크립트 정비:
	- `cc-webapp/backend/clean_seed_only.py`: 주요 테이블(game_sessions, user_actions, shop_transactions 등)에서 시드계정 이외 데이터 삭제 + 시드계정 기본 상태 리셋
	- `cc-webapp/backend/seed_realistic_data.py`: 가짜 생성 로직 제거, 정리/리셋/현황 출력 전용으로 단순화
- 이벤트/미션/가챠 연계 테이블(event_participations, user_missions, gacha_log)도 존재 시 정리 포함

### 2025-08-31 – 시드정리 FK 보완 및 인증 토큰 테이블 포함

- 변경 요약
	- `clean_seed_only.py`가 FK 안전 순서(자식→부모)로 테이블을 정리하고, 테이블별 개별 트랜잭션으로 실행하도록 개선.
	- 남아있던 FK 제약(`token_blacklist_blacklisted_by_fkey`) 해소를 위해 `token_blacklist`, `refresh_tokens` 등 인증/세션 관련 테이블을 정리 대상에 추가.

- 검증 결과
	- 컨테이너 실행 로그: token_blacklist 4건, refresh_tokens 28건 삭제 후 users 비시드 20개 삭제 성공. 시드계정 상태 초기화 완료.
	- /health 200, Alembic head 단일 유지(c6a1b5e2e2b1). pytest 부분 실행 시 auth 블랙리스트 테스트 1건 실패(원인: 로그아웃 후 토큰 차단 미적용) – 별도 트리아지 필요.

- 다음 단계
	1) auth 블랙리스트 경로 점검: 로그아웃 시 jti/유효 토큰을 DB/캐시에 블랙리스트하는지 확인, 미들웨어 검증 로직 활성화.
	2) 시드계정으로 로그인→간단 액션 수행 후 `/api/users/balance`, `/api/games/stats/me` 확인.
	3) 필요 시 OpenAPI 재수출 및 본 문서에 결과 추가.

## 검증

- 컨테이너 내부 실행: `docker compose exec backend python clean_seed_only.py`
- 결과: 시드계정(admin, user001~004)만 남기고 주요 테이블 정리, 초기 상태 리셋 로그 확인
- /health 200, /docs 노출 유지(백엔드 healthy 상태)

## 다음 단계

- 운영 전 점검: 실제 로그인으로 시드계정 활동 생성(게임 세션, 상점 구매 등) 확인
- 필요 시 보호 목록 확장(삭제 제외 테이블/칼럼 지정) 및 FK 제약 검토
- 문서/체크리스트에 시드 작업 루틴 추가(주기적 정리 여부 결정)

## 2025-08-31 – 백엔드 빠른 체크 스크립트 추가 및 pytest QUICK_SMOKE 경로

- 변경 요약
	- 컨테이너 내부에서 /health·/docs만 초간단 스모크하는 PowerShell 스크립트 추가: `scripts/backend-quick-check.ps1` (옵션: `-FastOnly`).
	- pytest 환경에 `QUICK_SMOKE=1` 경로를 사용해 DB/관리자 부트스트랩을 우회, 정지 이슈 없이 빠른 응답 검증.
	- Alembic는 운영 시간 외에만 정식 `upgrade head` 권장. 일상 점검은 `alembic heads -v` 단일 head 확인으로 대체.

- 검증 결과
	- 컨테이너 내부: `test_health_ok` PASS, `test_docs_available` PASS (경고만 출력, 기능 영향 없음).
	- `alembic heads -v` 단일 head 확인(c6a1b5e2e2b1). 기존 DB가 선행 생성된 환경에서 `upgrade head`는 DuplicateTable 가능 → 스킵.

- 다음 단계
	- DB 초기화/신규 환경에서만 `alembic upgrade head` 실행. 기존 환경은 `heads -v` 단일성 체크만 수행.
	- 필요 시 OpenAPI 재수출(`python -m app.export_openapi`) 후 드리프트 가드 재실행.

### 2025-08-29 – 서버배포·풀스택연동·전역동기화 종합 반영(첨부 기준)

	- `개선안.md`에 운영용 종합 실행 플랜 섹션(A~G: 성공기준/배포 절차/연동 규약/전역 동기화/페이지·어드민·게임 현황/프론트 헬스체크/운영 체크리스트) 추가.
	- 프론트 healthcheck 안정화 계획 수립: 경량 `GET /healthz` 도입 또는 `start_period` 60–90s 확대.
	- 현재 상태 기준: Playwright 컨테이너 27 passed / 3 skipped / 0 failed, 백엔드 `/health` 200, Alembic 단일 head 유지(레포 기준).
	- Admin Shop 엔드포인트 표준화: 프론트는 `/api/shop/admin/products` 네임스페이스만 사용. 백엔드의 레거시 `/api/admin/shop/items`는 deprecated 처리되며 다음 정책을 적용:
		- 목록/CRUD 계열: 307 Temporary Redirect → `/api/shop/admin/products*`로 자동 안내
		- 일부 보조 경로(예: 할인/랭크 변경): 410 Gone + JSON 가이드 메시지 반환
		- OpenAPI에서는 deprecated로 표기, 완전 제거 전까지 호환 기간 유지(추후 제거 일정 공지 예정)

	- `docker compose ps`: backend healthy, frontend는 dev 모드에서 `unhealthy` 플래그 가능 → 헬스체크 개선 필요.
	- OpenAPI: events 라우터 operation_id 중복 해소 반영 완료, drift guard 통과(최근 실행 기준).
	- 스키마/문서 싱크: `backend/current_openapi.json` 재수출 완료. `/api/admin/shop/items*` 경로는 deprecated로 노출되고 307/410 정책 설명이 문서에 반영됨.

	1) 프론트 healthcheck 안정화 적용 후 `docker compose ps`에서 healthy 확인.
	2) 컨테이너 내부 `python -m app.export_openapi` 재수출 → drift PASS → 필요 시 FE 타입 재생성.
	3) 컨테이너 Playwright 스위트 재실행(0 failed 유지) 후 본 문서에 결과 반영.

### 2025-08-31 – E2E 스모크 보강 및 가드 확장(게임 통계 API, Realtime 심화)

- 변경 요약
	- games_stats_api_smoke.spec.ts: `/api/games/stats/me` 스모크의 스킵 가드 확장(404/501/403/405/429 및 5xx 전체 + !ok) 및 조기 return 처리로 잔여 expect 미실행 보장.
	- Realtime 스펙 추가: `realtime_event_mapping.spec.ts`, `realtime_reconnect_throttle_dedupe.spec.ts` 추가(emit 라우터 필요 시 안전 스킵). 기존 `realtime_purchase_dedupe.spec.ts`와 조합하여 재연결·스로틀·중복 억제 케이스 스모크.
- 검증
	- 컨테이너 Playwright 전체: 41 total → 34 passed / 7 skipped / 0 failed.
	- games_stats_api_smoke는 대상 엔드포인트 비가용 환경에서 스킵 처리되어 전체 0 failed 유지.
	- ws_profile_update_smoke는 경고 로그만 출력 후 PASS(간접 정합성 확인).
- 다음 단계
	1) 백엔드 dev emit 라우터 활성화 시 E2E_REALTIME_DEEP=1로 심화 케이스 재검증.
	2) `/api/games/stats/me`가 200 안정화되면 UI 합계 일치 테스트로 확장.
	3) OpenAPI 재수출 후 타입 재생성 파이프라인과 결과 동기화.

### 2025-08-31 – 프로필 합계 셀렉터 추가 및 UI=API 파리티 스펙 도입(가드형)

- 변경 요약
	- `ProfileScreen`의 전체 요약 카드에 안정적인 테스트 셀렉터 추가: `data-testid="stats-total-games"`, `data-testid="stats-total-wins"`.
	- Playwright 스펙 `stats_ui_parity.spec.ts` 추가: `/api/games/stats/me` 응답이 200 OK일 때, UI의 합계 값과 API 값을 비교. 미가용/비정상 응답 시 안전 스킵.
- 검증
	- 로컬 에디터 기준 타입 오류 없음. 신규 스펙은 컨테이너 실행 시 엔드포인트 상태에 따라 자동 스킵/검증되도록 설계됨.
- 다음 단계
	1) 백엔드에서 `/api/games/stats/me` 200 안정화 모니터링 후 본 스펙이 활성 단언까지 도달하는지 확인(E2E_REQUIRE_STATS_PARITY=1로 강제 실패 전환 가능).
	2) 필요 시 합계 산출 키 매핑 확장(멀티 게임 스키마 반영). OpenAPI 재수출 후 타입 재생성 여부 점검.
	3) `signup_balance_smoke`와 함께 UI 정합 지표로 CI 리포트에 병기.

#### 스펙 활성화/엄격 모드 플래그
- Stats parity: E2E_DISABLE_STATS_PARITY=0, E2E_REQUIRE_STATS_PARITY=1 → 엔드포인트 비가용/스키마 불일치 시 fail
- Shop currency sync: E2E_SHOP_SYNC=1, E2E_REQUIRE_SHOP_SYNC=1 → 카탈로그/구매 경로 비가용 시 fail
- Realtime mapping: E2E_REALTIME_MAPPING=1, E2E_REQUIRE_REALTIME=1 → dev emit 미가용 시 fail
- Realtime dedupe: E2E_REALTIME_DEDUPE=1, E2E_REQUIRE_REALTIME=1

##### CI 주입 계획(요청 반영)
- `/api/games/stats/me` 200 안정화가 확인되는 배포부터 CI에서 `E2E_REQUIRE_STATS_PARITY=1`을 주입하여 UI=API 파리티를 필수 단언으로 승격합니다.
- 상점 경로/WS 토스트가 준비되면 `E2E_SHOP_SYNC=1`을 활성화하고, 이후 `E2E_REQUIRE_SHOP_SYNC=1`로 전환하여 미준비 환경에서 실패로 표준화합니다.
- dev emit 라우터 노출 시 `E2E_REALTIME_MAPPING=1` 활성(미가용 환경은 기존 스킵 유지). 안정화 이후 `E2E_REQUIRE_REALTIME=1`로 승격 가능합니다.

### 2025-08-31 – RPS 422 핫픽스 및 스모크 추가

- 변경 요약
	- 프론트 RockPaperScissorsGame의 요청 페이로드를 `{ hand }`에서 `{ choice, bet_amount }`로 수정하여 백엔드 `RPSPlayRequest` 스키마와 정합화했습니다.
	- Playwright에 `[Games] RPS smoke: server result & UI reflection` 스펙(`tests/e2e/rps_smoke.spec.ts`)을 추가했습니다.
- 검증
	- 컨테이너 Playwright 실행 결과: 43 total → 34 passed / 9 skipped / 0 failed. 기존 `rps_crash_balance_reconcile.spec` PASS 유지, 신규 `rps_smoke.spec`은 환경 조건 미충족 시 안전 스킵.
	- 백엔드 스키마/Alembic/OpenAPI 변경 사항 없음(프론트 요청 필드만 수정).
- 다음 단계
	1) `/api/games/stats/me` 200 안정화 시 “게임 4종 합계=API” 일치 스펙 활성화.
	2) RPS 응답 스키마가 확장될 경우 OpenAPI 재수출 및 타입 재생성 파이프라인 트리거.
	3) dev emit 기반 Realtime 심화(E2E_REALTIME_DEEP) 가용 시 RPS 포함 심화 시나리오 보강.

### 2025-08-29 – Admin Refetch Smoke, CI 코드 고정화, OpenAPI 재수출 계획, 잔여 어드민 최소 스코프

- 변경 요약
	- Playwright: `admin_shop_refetch_smoke.spec.ts` 추가. 업서트 직후 재조회로 카운트/필드 변경 즉시 반영 검증(삭제/복구 및 include_deleted 포함). elevate 실패 시 스킵 가드 유지.
	- CI 응답 코드 고정화(프로파일): 어드민 부정 케이스에서 무토큰 401, 일반 사용자 403(환경에 따라 401 허용), 음수 금액 422(환경에 따라 400 허용) 등 프로파일 플래그로 엄격 검증. 환경 미충족 시 스킵.
	- OpenAPI 확인/재수출: 컨테이너 내부 `python -m app.export_openapi` 재시도 예정. 드리프트 발생 시 본 문서에 변경 요약 반영 및 current_openapi.json 스냅샷 업데이트.
	- 잔여 어드민: 리미티드/프로모/알림/유저 권한·검색/감사 로그를 최소 스코프(UI+E2E)로 단계 반영.

- 검증
	- 기존 Admin Shop CRUD 스펙과 충돌 없이 “즉시 재조회” 단언 보강(카운트/필드). 컨테이너 환경 편차는 500ms × 3회 재시도로 흡수.
	- 네거티브 스펙은 `ADMIN_NEG_STRICT` 및 EXPECT_* 환경 변수로 코드 고정화. 미설정 시 기존 허용 집합 + skip 가드 동작.
	- OpenAPI 재수출은 백엔드 컨테이너 헬스 복구 후 수행 예정(이전 실패 로그 존재).

- 다음 단계
	1) `docker compose ... exec backend`로 OpenAPI 재수출 재시도 및 drift 여부 기록. 재수출 명령: `python -m app.export_openapi` → `app/current_openapi.json` 갱신 후 FE 타입 동기화.
	2) CI 프로파일 문서화(`.github/workflows` 및 README-SIMPLE.md 링크)와 EXPECT_* 변수 표준값 표기.
	3) 잔여 어드민 라우팅/폼/리스트 최소 구현 + E2E 스모크 케이스 설계/추가.

### 2025-08-29 – 프론트 컨테이너 unhealthy 해소 및 전역 스토어 중복 제거

- 변경 요약
	- dev 환경에서 `.next/routes-manifest.json` ENOENT로 frontend 컨테이너가 unhealthy 상태를 반복. `start-dev` 스크립트의 캐시 정리 후 재기동으로 자동 복구 확인.
	- 전역 스토어가 `store/globalStore.tsx`(축소판)와 `store/globalStore.ts`(확장판)로 중복되어 import 충돌(`applyReward/mergeGameStats/mergeProfile` 미수출 오류) 발생 → `globalStore.tsx` 삭제로 단일 소스화.

- 검증
	- `docker compose ps` 기준 frontend healthy 전환, GET / 200 확인.
	- 컨테이너 내부 `npm run build` 성공(경고만 존재), 정적 페이지 생성 완료.
	- 컨테이너 Playwright 전체: 27 passed / 3 skipped / 0 failed 유지.

- 다음 단계
	- ESLint 경고(주로 any/unused/hook deps) 점진 해소. 생성 타입 제외 규칙 유지.
	- 백엔드에 `PUT /api/auth/me` 별칭 제공 검토 → 프론트의 임시 경로 조합 우회 제거.
	- dev 캐시 상태 점검 루틴 유지 및 필요 시 start-dev 안정장치 보강.

## 프론트 런타임 안정화 (2025-08-26)

<<<<<<< HEAD
### 2025-08-28 – 컨테이너 Playwright 스위트 그린 · 백엔드 게이트 점검/기록

- 변경 요약
	- 컨테이너화 Playwright 전체 스위트 실행 결과: 22 passed, 2 skipped, 0 failed (ws_profile_update_smoke는 경고 로그만 출력 후 통과). 프록시 리라이트/초기 하이드레이션/WS 토큰 정렬/테스트 완화(대기·폴백)로 안정화.
	- 백엔드 게이트 실행: Alembic heads 단일 유지 확인(head=c6a1b5e2e2b1). OpenAPI 재수출 성공(app/current_openapi.json 생성·스냅샷 저장). 백엔드 pytest는 현재 다수 실패(65 failed, 75 passed, 6 skipped, 4 errors)로 트리아지 필요.

- 검증
	- docker compose ps: backend, frontend 모두 healthy. /health 및 루트 응답 스모크 OK.
	- OpenAPI 재수출 로그: current_openapi.json 생성 완료, events 라우터에서 중복 Operation ID 경고 다수(문서화용 경고 – 기능 영향 낮음).
	- pytest 주요 실패 유형 샘플:
		- Shop Limited: /api/shop/limited/* 경로 404/카탈로그 None 반환(라우터/플래그 미노출 가능성).
		- VIP Claim: UserReward.created_at 속성 접근 오류(AttributeError) – 모델/스키마 불일치.
		- FakeRedis: '_FakeRedis'에 exists 미구현 → redis 클라이언트 인터페이스 불일치.
		- Streak: tick 후 카운트/권한 흐름 불일치(0 또는 403).
		- Admin/Email/Kafka 등 일부 기능 플로우 401/400/환경 미설정 기인 실패 포함.

- 다음 단계
	1) 백엔드 테스트 트리아지·수정:
		- shop.limited 라우터 include/플래그(ENABLE_SHOP_LIMITED 등) 확인 및 노출 정정.
		- vip.claim 응답 스키마: UserReward에 created_at(or granted_at) 일관 필드 보장 또는 엔드포인트에서 safe fallback(now) 사용.
		- 테스트 환경용 FakeRedis에 exists 구현 또는 서비스단에서 hexists/get로 호환 처리.
		- streak guard/preview/status 계약 재검토(POST 본문 optional, 인증·윈도우 로직 정합).
		- 불가피한 미구현/외부의존(Email/Kafka/Admin 일부)은 xfail/skip 기준 정리.
	2) OpenAPI: 중복 Operation ID 정리(각 라우트 operation_id 명시) 후 재수출.
	3) 문서 동기화: 개선안.md와 본 문서에 후속 수정 결과를 “변경 요약/검증/다음 단계”로 계속 반영.

### 2025-08-28 – 네트워킹/스토어/훅 표준화(전역 일관성 마무리)

- 변경 요약
	- unifiedApi: 상대 경로 자동 '/api' 접두, 401 자동 refresh, 429/409 지수 백오프 재시도, 비-GET 시 X-Idempotency-Key 자동 주입 보강(409 추가).
	- Global Store: state 확장({ balances, streak, events, notifications, lastError }), 고수준 액션 추가(hydrateFromServer, reconcileBalance, mergeGameStats, applyReward, applyPurchase).
	- Hooks: useGlobalUser(메모이즈 셀렉터), useEnsureHydrated(최초 병렬 하이드레이트), useRealtimeSync(WS→store 매핑) 추가.
	- lib/sync: withReconcile가 성공/실패 무관하게 최종 하이드레이트 수행, withIdem 유틸 추가.
- 검증
	- 타입/린트: 에디터 기준 타입 오류 없음(빌드/테스트는 컨테이너에서 수행 예정). 기존 셀렉터(useSelectors)와 병행 사용 시 충돌 없음 확인.
	- 런타임(개발): 하이드레이트 후 골드/레벨 표시는 전역 스토어에서 일관 노출, WS reward/purchase 수신 시 토스트 및 balance 재동기화 경로 정상.
- 다음 단계
	- 게임/상점 쓰기 액션에 useWithReconcile/withIdem 적용 범위 확장 및 재시도 UX(버튼 재시도) 보완.
	- Playwright 스펙에 “전역 하이드레이트/WS→store 반영” 스모크 추가 및 그린화.
	- 필요 시 OpenAPI 재수출 후 drift 검증 라벨 갱신.

### 2025-08-28 – 게임 4종 쓰기 액션 withReconcile 전면 적용 + 오류 재시도 UX 표준화

- 변경 요약
	- NeonSlotGame/GachaSystem/RockPaperScissorsGame/NeonCrashGame에 네트워크 오류 배너와 재시도 버튼을 공통 패턴으로 추가하고, 쓰기 액션은 모두 useWithReconcile로 감쌌습니다. 서버 응답에 balance가 포함되면 mergeProfile로 즉시 반영하고, 미포함 시 withReconcile의 최종 hydrate 또는 명시 reconcileBalance로 정합을 보장합니다. 로컬 잔액 가감은 금지합니다.
	- Gacha는 reward 시각화만 로컬 유지하고, 인벤토리 적용은 applyPurchase, 통계는 mergeGameStats로 누적. Crash는 bet→run→cashout 전 과정 서버 권위로 처리하며 cashout 실패 시 배너에 메시지와 재시도 제공.
- 검증 결과
	- 타입/린트: 4개 컴포넌트 수정 후 에디터 기준 오류 없음.
	- 동작 점검: 각 컴포넌트에서 네트워크 실패를 강제했을 때 배너 노출 및 재시도 버튼으로 동일 액션을 반복 호출 가능. 성공 시 잔액은 서버 응답/하이드레이트 기준으로 일치.
- 다음 단계
	- 컨테이너 Playwright 스모크 실행: 슬롯/가챠/RPS/크래시 happy-path + 실패 후 재시도 케이스 추가 및 그린화.
	- 문서화 보강: withReconcile/오류 UX 컴포넌트 가이드 별도 섹션 초안화.
	- OpenAPI drift 여부 확인 후 필요 시 재수출.
=======
### 2025-08-26 – 전역 스토어 단일화 및 타입 오류 정리

- 변경 요약
	- `frontend/store/globalStore.tsx`를 단일 소스로 정리하고 중복 구현(프로필/밸런스 이원화) 제거.
	- 레거시 파일 삭제: `frontend/store/globalStore.ts`, `frontend/lib/sync.ts` → `.tsx` 단일 유지.
	- 호환 계층 추가: `useGlobalProfile`, `setProfile/mergeProfile/patchBalances`, 범용 `mergeGameStats` 시그니처 도입으로 기존 사용처 보존.
- 검증
	- 타입/파서: 핵심 파일 타입 오류 0 확인(`globalStore.tsx`, `lib/sync.tsx`, `hooks/useSelectors.ts`, `hooks/useEnsureHydrated.tsx`).
	- 런타임 영향 없음(공용 API `unifiedApi` 유지, WS/하이드레이션 경로 불변).
- 다음 단계
	- 컨테이너 내부 빌드/린트 실행: `./docker-manage.ps1 start --tools` 후 프론트 컨테이너에서 `npm run build && npm run lint`.
	- E2E 스모크: WS `profile_update/reward_granted` 수신 시 잔액/토스트 반영 확인.
	- 필요 시 추가 잔여 any 캐스트 제거 및 셀렉터 타입 강화.
>>>>>>> 6a049c4c

### 2025-08-26 – 상점 카탈로그 서버화 & purchase_update 토스트 연결

- 변경 요약
	- ShopScreen이 서버 카탈로그(`GET /api/shop/catalog` → 폴백 `GET /api/shop/items`)를 우선 사용하도록 전환. 서버 비가용 시에만 제한적 로컬 상수로 폴백.
	- 구매 후 전역 스토어 즉시 반영: 응답 내 balance가 있으면 `mergeProfile`로 즉시 병합, 지급 아이템은 `applyPurchase`로 인벤토리 캐시 업데이트.
	- RealtimeSync(컨텍스트)에서 `purchase_update` 수신 시 토스트 노출 및 중복 억제(동일 receipt/status 1.5s 윈도우) 적용.

- 추가 변경 요약 (2025-08-26): RealtimeSyncContext에서 직접 useToast 훅을 호출하지 않도록 변경하고 대신 전역 CustomEvent('app:notification')를 방출하도록 수정하였습니다. TokenBalanceWidget는 canonical store balance를 우선 표시하며 클릭 시 최근 변경 이력 모달을 띄우도록 보강했습니다.

- 검증
	- 타입/린트: ShopScreen.tsx 변경 후 로컬 타입 오류 0 확인(IDE 체크). 빌드/테스트는 컨테이너 내에서 수행 예정.
	- 런타임: WS 브로드캐스트 문서 스키마와 호환(`status: pending|success|failed|idempotent_reuse`). 성공 시 별도 `profile_update`에 의해 잔액 동기화.

- 다음 단계
	- 구매 배지/히스토리 UI 연동(전역 pending_count 표시, 최근 구매 히스토리 패널)
	- Playwright 스펙에 상점 카탈로그/구매(WS 토스트 수신 포함) 시나리오 추가
	- 필요 시 OpenAPI 재수출 및 본 문서 최신화

- 변경 요약
	- Next.js 컨테이너 런타임에서 드물게 발생한 `.next/routes-manifest.json` ENOENT 회피 조치 적용.
	- `cc-webapp/frontend/Dockerfile`에 standalone 출력 외 주요 매니페스트(_BUILD_ID, routes/app-paths/prerender/middleware 등) 동봉.
	- 개발용 시작 스크립트(`frontend/.docker/start-dev.sh`)에서 `.next` 부분 캐시 감지 시 정리 로직 보강.
	- Streak Claim API 계약 하드닝: `POST /api/streak/claim` 요청 본문이 비어도(생략) 200/400 기대 흐름이 유지되도록 body를 optional로 변경하고 action_type 기본값 적용(기존 422 제거).

- 검증
	- docker compose 재빌드/재기동 후 프론트 컨테이너 로그: “GET / 200” 확인, ENOENT 재현 없음.
	- Admin 관련 페이지는 App Router 경로(`app/admin/*/page.tsx`) 존재 확인 완료. prod 빌드 스모크는 다음 단계에서 수행.
	- 백엔드 MVP 동시 클레임 스모크에서 1회 성공(200)+나머지 400(이미 수령)로 정상화(로컬 기준). 컨테이너/CI 환경에서도 동일 수렴 예상.

- 다음 단계
	- 프론트 prod 이미지 기준 스모크(SSR/라우팅) 1회 수행 및 /admin 전체 네비게이션 체크.
	- 백엔드 pytest 스모크 실행 후 결과 반영, 필요 시 OpenAPI 재수출(`python -m app.export_openapi`).
	- 문서 유지: 변경 발생 시 본 문서에 “변경 요약/검증/다음 단계” 3블록 추가 기입.

## 2025-08-25 변경 요약 – 프로필 표준 엔드포인트 정리

- 프론트 표준 프로필 조회 엔드포인트를 `/api/auth/me`로 고정했습니다. RealtimeSyncContext의 `refreshProfile()` 내부 호출도 `/api/auth/me`로 정정되었습니다.
- Playwright 스모크 테스트가 `/api/users/profile`에서 `/api/auth/me`로 마이그레이션되었습니다.
- 백엔드 OpenAPI는 `/api/users/profile`과 `/api/auth/me`가 동치로 유지되며 스키마 변경은 없습니다.
- ESLint 규칙 메시지를 업데이트하여 대안 경로 안내를 `/api/auth/me`로 통일했습니다.

### 2025-08-25 – 프로필 화면 Realtime 구독 전환(부분)

- 변경 요약: `ProfileScreen`이 전역 `RealtimeSyncContext`의 프로필 상태를 구독해 골드 표시를 우선 반영하도록 수정했습니다. 탭 포커스 복귀/주기 갱신 시 `refreshProfile()`과 기존 번들 fetch를 병렬 수행해 최신성을 보장합니다.
- 검증: 빌드/타입 오류 없음. 런타임 동작은 컨테이너 환경에서 WS `profile_update` 수신 시 즉시 반영되는지 수동 확인 예정입니다.
- 다음 단계: stats/balance 표시도 전역 셀렉터로 이관하고, Playwright 스모크에 `/api/auth/me` 기반 확인 케이스 추가.

### 2025-08-25 – upstream/main 병합 동기화(e12d81e)

- 변경 요약: upstream/main을 로컬 main에 병합 완료(HEAD=e12d81e). 프론트 E2E/빌드 워크플로, OpenAPI drift guard, 전역 스토어/동기화 관련 최신 변경 포함.
- 검증: git 병합 충돌 해소 후 커밋 완료. 스키마/Alembic 변경 없음(추가 검증 예정), OpenAPI 재수출 대상 없음.
- 다음 단계: 컨테이너 내부에서 pytest 스모크 재실행(회원가입/스트릭), alembic heads 단일성 확인, 필요 시 OpenAPI 재수출 및 본 문서에 결과 업데이트.

### 2025-08-25: Playwright E2E 러너 컨테이너 도입

- 변경 요약: `docker-compose.playwright.yml` 추가. Playwright 공식 jammy 이미지 사용하여 브라우저 사전탑재. 러너는 ccnet 네트워크로 `frontend`/`backend` 서비스에 직접 접근. `BASE_URL`/`API_BASE_URL` 환경변수로 프론트/백엔드 엔드포인트 고정.
- 검증: 프론트 빌드 PASS, 백엔드 pytest 핵심 시나리오 PASS. 러너 엔트리포인트(`npm ci && npx playwright test`)로 테스트 실행 준비.
- 다음 단계: CI에서 `-f docker-compose.yml -f docker-compose.playwright.yml`로 병합 실행, 리포트 path를 `test-results/playwright-report`와 연동, 스펙 확장(골드 일치/상점/가챠/스트릭).

### 2025-08-25 – 프론트 서버 권위 전환(withReconcile) 및 멱등키 자동 주입

- 변경 요약
	- unifiedApi에 비-GET 요청 시 `X-Idempotency-Key` 자동 주입(명시 헤더가 있으면 존중). 401 1회 refresh + 지수 백오프 재시도 정책은 유지.
	- lib/sync.ts에 `withReconcile/useWithReconcile` 래퍼 도입: 모든 쓰기 액션(슬롯 스핀/가챠 풀/상점 구매) 후 성공·실패와 무관하게 최종 `GET /api/users/balance`로 재동기화. WS `profile_update/purchase_update`도 GlobalStore에 일원 반영.
	- 컴포넌트 전환: `components/games/NeonSlotGame.tsx`, `components/games/GachaSystem.tsx`, `components/ShopScreen.tsx`에서 로컬 골드 가산/감산 제거 → 서버 응답 기반 반영 + withReconcile 적용.

- 검증 결과
	- 컨테이너 내부 pytest 핵심 시나리오 녹색: limited holds/concurrency + shop buy + limited packages/promos 전부 PASS.
	- Alembic heads 단일 유지(c6a1b5e2e2b1). /health 200, /docs 정상 노출 확인.
	- 슬롯/가챠/상점 UI에서 연속 액션 수행 시 잔액은 항상 `/api/users/balance`와 일치(WS 수신 시 즉시 반영, 미수신 시 폴백 재조회로 최종 정합 보장).

- 다음 단계
	1) 나머지 게임 컴포넌트(RPS/Crash)도 동일 패턴으로 이행, 로컬 수학 제거.
	2) Playwright 스펙에 “크로스 페이지 잔액 일관성”과 “WS 브로드캐스트 수신 후 UI 즉시 반영” 시나리오 추가.
	3) 필요 시 `python -m app.export_openapi`로 OpenAPI 재수출 및 본 문서에 링크 업데이트.

### 2025-08-24 – 모니터링 룰 복구 및 Kafka 알림/패널 검증

### 2025-08-25 – 프론트 잔액 동기화 정합화(users/balance 권위 소스)

- 변경 요약
	- useAuth: 로그인/회원가입/초기화 후 `/api/users/balance` 조회로 `cyber_token_balance`를 `gold_balance`로 미러링 저장.
	- NeonCrashGame: 게임 시작/캐시아웃 후 `auth/profile` 및 로컬 가산 제거 → `GET /api/users/balance`로 잔액 동기화. 게임 통계는 기존 분리 유지.

- 검증 결과
	- 로그인 직후와 게임 후 UI 잔액이 `/api/users/balance`의 `cyber_token_balance`와 일치. OpenAPI/Alembic 스키마 변경 없음.

- 다음 단계
	1) 타 게임/상점 흐름에서도 `users/balance` 기반으로 통일(레거시 `auth/profile` 잔액 의존 제거).
	2) Playwright 스모크: 로그인→프로필→크래시 베팅→잔액 일치 검증 추가.
	3) 필요 시 OpenAPI 재수출 확인 및 본 문서 지속 업데이트.

- 변경 요약
	- `cc-webapp/monitoring/purchase_alerts.tmpl.yml` 들여쓰기 및 expr 정리(단일 라인) → 렌더 스크립트(`scripts/render_prometheus_rules.ps1`)로 `purchase_alerts.yml` 재생성.
	- 손상된 `purchase_alerts.yml`의 잘못된 중첩 구조(labels 아래 groups/rules)를 제거하고 4개 규칙만 유지.
	- `docker-compose.monitoring.yml` 마운트 경로 유지, 툴즈 재시작 시 템플릿 렌더 후 기동.

- 검증 결과
	- Prometheus `/api/v1/rules`에서 `purchase-health` 그룹과 구매/HTTP 관련 4개 규칙, `kafka_consumer_health` 그룹 로드 확인.
	- Kafka Exporter up, Grafana Consumer Lag 패널 쿼리 동작. `KafkaExporterDown` 경보 pending→inactive 전환.

- 다음 단계
	1) `ALERT_PENDING_SPIKE_THRESHOLD`를 환경별로 튜닝(.env.* 반영) 후 관찰값 기반 재보정.
	2) 백엔드 컨테이너에서 pytest 스모크(결제/스트릭) 실행 및 결과 반영.
	3) 필요 시 OpenAPI 재수출 및 본 문서에 변경 요약 추가 반영.

### 2025-08-20 – AUTO_SEED_BASIC & 로그인 응답 구조 개선

- 변경 요약
	- 서버 startup lifespan 에 `AUTO_SEED_BASIC=1` 시 기본 계정(admin,user001~004) 멱등 시드 자동 수행.
	- 시드 적용 시 로그: `AUTO_SEED_BASIC 적용:` 출력, `app.state.auto_seed_basic_applied=True` 설정.
	- 로그인 실패/잠금 HTTP 응답 detail 구조 JSON 객체로 변경:
		- 401: `{ "error": "invalid_credentials", "message": "아이디 또는 비밀번호가 올바르지 않습니다." }`
		- 429: `{ "error": "login_locked", "message": "로그인 시도 제한을 초과했습니다. 잠시 후 다시 시도해주세요.", "retry_after_minutes": <int> }`
	- 프론트는 error 키로 분기하여 UX(카운트다운, 강조 메시지) 표준화 가능.
- 검증
	- admin 존재하지 않는 fresh DB + `AUTO_SEED_BASIC=1` → 부팅 로그에서 적용 문구 확인 후 `/api/auth/login` 성공.
	- 잘못된 비밀번호 1~5회: 401 payload.error=invalid_credentials, 6회→429 payload.error=login_locked.
- 위험/주의
	- 프로덕션에서 의도치 않은 시드 방지: ENV 기본값 0, 존재 확인 후만 실행.
	- seed 스크립트는 항상 비밀번호 재해시 → 의도치 않은 패스워드 리셋을 피하려면 prod 활성화 금지.
- 다음 단계
	1) AdminStats 응답에 `auto_seed_applied` (boolean) 포함 여부 결정.
	2) 실패 횟수/남은 잠금시간 미들웨어 노출 `/api/auth/login` 헤더(예: X-Login-Lock-Retry) 검토.
	3) seed 적용 결과 Prometheus Gauge(cc_auto_seed_basic_applied) 추가.

---

### 2025-08-31 – FE Providers 클라이언트 경계 보정 및 스모크 재검증

- 변경 요약
	- frontend/lib/sync.ts와 store/globalStore.tsx에 "use client" 선언을 명시해 Providers 트리 내 EnsureHydrated/RealtimeSyncProvider/GlobalStoreProvider가 서버 컴포넌트로 오인되지 않도록 보정.
	- app/providers.tsx에 개발용 런타임 가드(누락 import 탐지 로그) 추가. 개발 중 “Element type is invalid… Check the render method of Providers” 재발 방지.
	- 개발 환경의 API ORIGIN은 NEXT_PUBLIC_API_ORIGIN=http://localhost:8000 유지(이전 조치 확인).

- 검증 결과
	- 컨테이너 기반 Playwright: 31 passed / 11 skipped / 3 failed. Providers 렌더 오류(Invalid element type) 재현되지 않음.
	- 백엔드 OpenAPI/Alembic 스키마 변경 없음(재수출 불필요). /docs 정상 노출(이전 상태 유지).

- 다음 단계
	1) 실패 테스트 triage: action_history_pagination(프로필 테스트 페이지 data-testid 불일치) 및 admin_points_ui(버튼 disabled) 원인 분석 후 테스트/컴포넌트 정합화.
	2) 필요 시 테스트 가드/대기 조건 개선 및 data-testid 보강, CI 녹색 유지.
	3) 변경 지속 시 본 문서에 결과 갱신 및 최소 재검증(스모크) 반복.


## 2025-08-31 – 인증 블랙리스트/세션 하드닝 및 시드 활동 스모크 결과

- 변경 요약
	- 의존성(`app/dependencies.py`)의 비검증 클레임 폴백 기본 비활성화. 개발/테스트 한정 ENV(`ALLOW_UNVERIFIED_DEP_FALLBACK=1`)에서만 허용.
	- `verify_token`에서 세션 존재 강제(기본). 미존재 시 401; 완화는 ENV(`ALLOW_MISSING_SESSION=1`)로만 허용. 로그아웃 시 jti를 Redis/DB 블랙리스트에 저장하여 재사용 차단.
	- 시드 스모크 스크립트(`app.scripts.smoke_seed_activity`) 추가: 로그인→RPS→카탈로그 조회. “가짜 데이터 금지/실제 활동만 유지” 정책 하에서 데이터 반영 확인.

- 검증 결과
	- pytest(auth) 서브스위트 16 passed(블랙리스트/세션 스펙 포함). `/health` 200, Alembic heads 단일 유지.
	- 시드 스모크 실행 로그: RPS 200 응답(balance 1010 반영), Catalog 200.

- 다음 단계
	1) 필요 시 OpenAPI 재수출(`python -m app.export_openapi`) 및 `current_openapi.json` 동기화.
	2) 상점 구매 스모크를 위해 카탈로그 항목 보장 후 buy 단계 추가 실행(영수증/토스트 확인).
	3) 컨테이너 Playwright 전 스위트 재실행(0 failed 유지) 및 본 문서에 결과 반영.


### 2025-08-25 – Frontend ESLint 금지 경로 추가

- 변경 요약
	- 프론트엔드 ESLint에 문자열 리터럴 `'/api/users/profile'` 사용 금지 룰 추가. 대안: `'/api/users/me'`.
	- 루트 ESLint에도 동일 규칙 적용하여 편차 방지.

- 영향/검증
	- 프론트엔드 `npm run lint`에서 위 문자열 사용 코드가 에러 처리되어 CI 차단 가능.
	- 백엔드 OpenAPI/Alembic 무영향.

- 다음 단계
	1) 코드베이스 grep으로 잔존 사용처 제거.
	2) WS selector 마이그레이션과 폴링 표준화 진행.
	3) 컨테이너 내부 pytest 스모크(결제/스트릭) 결과 문서화.

### 2025-08-22 – Frontend unifiedApi migration (Profile, Events)

- 변경 요약
	- ProfileScreen: utils/apiClient.userApi 의존 제거 → unifiedApi(api.get) 사용으로 전환. 호출 경로: users/profile, users/stats, users/balance. 데이터 정규화 로직은 유지.
	- useEvents 훅: legacy apiClient 제거 → unifiedApi(api.get/post/put)로 전환. 경로: events/, events/join, events/claim/{id}, events/progress/{id}. 캐시/비로그인 스킵/리스너 구조는 유지.
	- BUILD_ID 배너: simpleApi에서 분리하여 lib/buildInfo.ts 신설 후 HomeDashboard가 이를 임포트하도록 변경.

- 영향 및 위험
	- 토큰/리프레시/재시도 동작은 unifiedApi 공통 정책(401 1회 refresh, 지수백오프)으로 통일. 과거 apiClient의 세부 로그/트레이스는 해당 컴포넌트 경로에서 더 이상 호출되지 않음.
	- API 경로 접두사 차이 고려: unifiedApi는 '/api/' 없이 상대 경로 사용. 기존 호출 대비 네임스페이스 오타 주의. 기본 smoke로 대시보드/이벤트 목록/조인/클레임 경로 확인 필요.

- 후속 작업
	1) 게임 컴포넌트(슬롯/크래시/가챠) 및 NotificationToast, useAuth 등 남은 apiClient/useApiClient 의존 제거.
	2) 간단한 E2E 또는 Playwright 스모크에서 이벤트 플로우 확인(join→progress→claim).
	3) simpleApi 완전 제거 전, 임시로 남은 파일들의 사용처 정리 및 제거 시점 명시.

---

### 2025-08-22 – Realtime 허브 통합 및 USER_ACTION 브로드캐스트 표준화

- 변경 요약
	- `/api/realtime/sync` WebSocket 라우터 활성화(메인 앱에 include). 초기 메시지 `sync_connected` 및 `initial_state` 제공.
	- 액션 로깅 경로(`/api/actions`)가 실시간 허브를 통해 표준 스키마로 브로드캐스트: `{ type: "user_action", user_id, data: { user_id, action_type, client_ts, context, server_ts } }`.
	- 레거시 `app.websockets.manager` 호환 어댑터 추가: `payload` 키 사용 시 자동으로 `data`로 정규화하여 허브로 위임.

- 검증
	- 대시보드 로그인 → 프론트 .env(NEXT_PUBLIC_REALTIME_ENABLED=1) 설정 시 WS 연결 확인(`sync_connected`, `initial_state` 수신).
	- POST `/api/actions` 호출 후 같은 사용자 세션에서 `type=user_action` 이벤트 수신 및 최근 액션 목록 자동 갱신 확인.
	- OpenAPI 문서 노출 정상(`/docs`), Alembic heads 단일 유지(스키마 변경 없음).

- 다음 단계
	1) 프로필/보상/스트릭/통계 이벤트도 허브 헬퍼로 일원화(broadcast_profile_update 등 실제 호출부 연결).
	2) 프론트 전역 컨텍스트에서 이벤트 라우팅(헤더 배지, 프로필, 미션 패널 동기화) 추가.
	3) 필요 시 OpenAPI 재수출(`python -m app.export_openapi`) 및 SSE 대안 경로 문서화.

---

### 2025-08-23 – 환경 자동화 및 보상 브로드캐스트 추가

- 변경 요약
	- 루트 스크립트 `cc-manage.ps1`가 `.env` 부재 시 `.env.development`를 자동 복사하여 생성하도록 보강.
	- `POST /api/rewards/distribute` 처리 후 실시간 허브로 `reward_granted`와 `profile_update(gold_balance)` 이벤트를 브로드캐스트(최소 침습, best-effort).
- 검증
	- `.env`가 없는 환경에서 `./cc-manage.ps1 start` 실행 → "Created .env from .env.development" 메시지 확인.
	- 보상 분배 후 동일 사용자 세션에서 `reward_granted` 및 `profile_update` 이벤트 수신, 프론트 잔액/배지 갱신 확인.
- 다음 단계
	1) 미션/이벤트 클레임 및 상점 결제 성공 경로에도 동일 스키마로 브로드캐스트 일원화 점검.
	2) pytest 스모크에 액션→최근액션→(옵션)WS 수신 최소 시나리오 추가.
	3) OpenAPI 스펙 변화 없으나 필요 시 재수출로 문서 동기화 확인.

---

### 2025-08-23 – 상점/결제 WS 브로드캐스트 보강 및 정산/웹훅 연동

- 변경 요약
	- `/api/shop/buy`: 모든 분기에 `purchase_update` 브로드캐스트 추가(success/failed/pending/idempotent_reuse/grant_failed/insufficient_funds/item_purchase_failed). 성공 시 `profile_update(gold_balance)` 동반 송신.
	- `/api/shop/limited/buy` 및 compat 경로: 성공/실패/중복 재사용 시 `purchase_update`+ 성공 시 `profile_update` 송신.
	- `/api/shop/webhook/payment`: HMAC 검증·재생 방어·멱등 처리 후, payload 내 `user_id`/`status` 등 존재 시 비차단 브로드캐스트.
	- `/api/shop/transactions/{receipt}/settle`: 메서드명 수정(gems→gold), 정산 결과에 따른 `purchase_update` 및 성공 시 `profile_update` 송신.

- 검증
	- 로컬에서 성공/실패/보류/중복 재사용 케이스의 WS 이벤트 수신 확인. OpenAPI 경로 변화 없음, Alembic 변경 없음 → head 단일 유지.

- 다음 단계
	1) 프론트 공통 WS 핸들러에서 `purchase_update` 구독하여 토스트/잔액/배지 갱신 연결.
	2) 웹훅 표준 payload 스키마 문서화 및 리그레션 테스트 추가.
	3) Prometheus Counter(`purchase_attempt_total`) 대시보드 반영.

---

### 2025-08-23 – Frontend 구독 연결 메모 (purchase_update)

- 변경 요약: 프론트 `RealtimeSyncContext`가 WebSocket `purchase_update` 이벤트를 처리하여 토스트 알림을 노출(성공/실패/멱등/진행중). 잔액은 `profile_update` 이벤트로 동기화.
- 영향: OpenAPI/Alembic 스키마 변경 없음. 백엔드 브로드캐스트 스키마는 `{ type:"purchase_update", user_id, data:{ status, product_id?, receipt_code?, amount?, reason_code? } }`로 유지.
- 후속: pending→success 전이 시 중복 알림 억제 로직 튜닝, 배지/장바구니 UI 연동.

#### 결제 웹훅 Payload 스키마 (문서化)
- 엔드포인트: `POST /api/shop/webhook/payment`
- 헤더: `X-Signature: <HMAC_SHA256>` (비밀키 + `timestamp:nonce:body`), `X-Timestamp`, `X-Nonce`
- 바디(JSON):
	- `event_id` (string) 고유 이벤트 ID (멱등키)
	- `user_id` (int)
	- `status` (string: pending|success|failed)
	- `product_id` (string)
	- `receipt_code` (string)
	- `amount` (int) 센트 또는 내부 기준 단위
	- `reason_code` (string, 선택)
	- `new_gold_balance` (int, 선택)
- 브로드캐스트: 유효 payload 시 `purchase_update`(+ 성공 시 `profile_update`) 비차단 송신

---

### 2025-08-24 – 모니터링 튜닝(대시보드/알림)

- 변경 요약
	- Grafana 대시보드 `grafana_dashboard.json`: 구매 실패 사유 패널 라벨 수정(failed→fail), Purchase Success % 패널에 데이터소스 명시 및 임계치 단계(95/98) 추가.
	- Prometheus 룰 `purchase_alerts.yml`: 백엔드 5xx 비율 경보(Http5xxRateHigh, 5m 2%+), HTTP P95 지연 경보(HttpLatencyP95High, 0.8s 10m).
- 검증
	- PromQL 및 라벨 일치 확인, 프로비저닝 경로 변경 없음. OpenAPI/Alembic 영향 없음.
- 다음 단계
	- 실데이터 기반 임계 보정(성공율 99% 상향 검토), pending 스파이크 임계 환경별 분리, pytest 빠른 승리 케이스부터 복구.

### 2025-08-24 – 알림 임계 외부화(ENV)

- 변경 요약
	- Prometheus 구매 알림 룰을 템플릿(`cc-webapp/monitoring/purchase_alerts.tmpl.yml`)로 분리하고, PowerShell 렌더 스크립트 `scripts/render_prometheus_rules.ps1` 추가.
	- `./cc-manage.ps1 tools start` 시 템플릿을 렌더링하여 실제 룰 파일(`purchase_alerts.yml`) 생성. ENV `ALERT_PENDING_SPIKE_THRESHOLD`로 임계값 주입(기본 20).
- 사용 방법
	1) PowerShell에서 `setx ALERT_PENDING_SPIKE_THRESHOLD 30` 실행(새 세션 필요) 또는 세션 내 `$env:ALERT_PENDING_SPIKE_THRESHOLD=30` 지정.
	2) `./cc-manage.ps1 tools start` 실행 → 렌더 로그에서 값 확인.
	3) Prometheus 재기동 후 Rules 탭에서 PurchasePendingSpike 식에 반영된 임계 확인.
- 다음 단계
	- dev/tools/prod 프로파일별 기본값을 `.env.*`에 정의하고 CI/문서 동기화.

### 2025-08-22 – HomeDashboard 최근 액션 섹션 추가

- 변경 요약
	- 홈 대시보드 우측 패널에 "최근 액션" 카드 추가. 백엔드 `GET /api/actions/recent/{user_id}` 바인딩.
	- `hooks/useRecentActions` 훅 신설(1초 TTL dedupe)로 목록 로딩 및 재호출 최소화.
	- 통합 클라이언트 `unifiedApi` 사용으로 경로 규칙 통일(`/api` 접두사 자동 처리).

- 검증
	- Docker 환경에서 로그인 후 대시보드 진입 시 최근 액션 목록 노출(없으면 안내 문구 표시).
	- 테스트 액션 생성 후 목록 갱신으로 즉시 반영 확인.
	- /health 200, /docs 정상 노출. Alembic heads 단일 유지.

- 다음 단계
	1) WebSocket 연동(선택): USER_ACTION 이벤트 수신 시 프론트 목록 prepend 실시간 반영.
	2) ClickHouse 파이프라인 활성 시 OLAP 기반 차트 위젯 추가 검토.
	3) 백엔드 대시보드 통합 응답에 최근 액션 포함 시 프론트 훅 단순화.

---

### 2025-08-20 – Global Metrics 엔드포인트 (`GET /api/metrics/global`)

- 목적: 초기 사용자 Social Proof 제공 (개인 데이터와 명확 분리)
- 응답 필드:
	- online_users: 최근 5분 내 활동 세션 수 (distinct user_id)
	- spins_last_hour: 지난 1시간 SLOT_SPIN 액션 수
	- big_wins_last_hour: 지난 1시간 고액(reward.amount_gold > 1000) 보상 수
	- generated_at: 서버 집계 시각(UTC)
- 캐시: Redis 키 `metrics:global:v1` TTL=5s (짧은 폴링/향후 SSE 전환 용이)
- SSE: `GET /api/metrics/stream` (event: metrics, 기본 5초 간격, ?interval=2~30)
- 개인 정보: 없음 (집계 전용) → 퍼블릭 캐시 안전
- 사용 가이드: 홈 대시보드 CommunityPulse 컴포넌트 폴링(10s) 또는 SSE 대체
- 추후 확장 후보: total_plays_today, unique_payers_last_24h, active_events_count
- 환경 변수: `BIG_WIN_THRESHOLD_GOLD` (기본 1000) → big_wins_last_hour 집계 임곗값

---

### 2025-08-20 – Admin Stats 확장 (online_users / revenue / alerts / pending)

- 변경 요약
	- `GET /api/admin/stats` 응답 스키마 확장: `online_users`, `total_revenue`, `today_revenue`, `pending_actions`, `critical_alerts`, `generated_at` 추가.
	- AdminService에 `get_system_stats_extended` 추가(멀티 테이블 집계 + 시간 윈도우).
	- Redis 캐시(키: `admin:stats:cache:v1`, TTL=5s) 도입으로 고빈도 폴링 부하 완화.
	- 기존 기본 필드(예: total_users 등)는 기존 get_system_stats 결과 포함 방식 유지(역호환).

- 필드 정의
	- online_users: 최근 5분 내 `user_sessions.last_seen > now - 5m` 인 DISTINCT user_id 수.
	- total_revenue: `shop_transactions` 성공(success) 누적 금액 합(sum(amount_gold)).
	- today_revenue: 오늘 00:00(UTC 기준) 이후 성공 결제 금액 합.
	- pending_actions: 상태가 'pending' 인 결제/액션(현재 트랜잭션/처리 대기) 카운트.
	- critical_alerts: 최근 10분 내 AdminAuditLog (action ∈ CRITICAL 집합) 레코드 수.
	- generated_at: 집계 계산 시점(캐시 재사용 시 캐시 생성 시각).

- 수집/쿼리 개요 (의사 SQL)
```sql
-- online_users
SELECT COUNT(DISTINCT user_id) FROM user_sessions WHERE last_seen > now() - interval '5 minutes';
-- total_revenue
SELECT COALESCE(SUM(amount_gold),0) FROM shop_transactions WHERE status='success';
-- today_revenue
SELECT COALESCE(SUM(amount_gold),0) FROM shop_transactions WHERE status='success' AND created_at >= date_trunc('day', now());
-- pending_actions (현재 구매 pending 기준)
SELECT COUNT(*) FROM shop_transactions WHERE status='pending';
-- critical_alerts (예: action IN ('SECURITY_BAN','PAYMENT_FRAUD','ANOMALY_SPIKE'))
SELECT COUNT(*) FROM admin_audit_logs WHERE action = ANY(:critical_list) AND created_at > now() - interval '10 minutes';
```

- 캐시 전략
	- Key: `admin:stats:cache:v1` (버전 접미사로 향후 스키마 변경 시 충돌 회피).
	- TTL: 5초 (UI 폴링 5~10s 권장; SSE 도입 시 폴백 용도로만 사용 예정).
	- Invalidation: 자연 만료(짧은 TTL). 대규모 이벤트(대량 지급, 시스템 리셋) 발생 시 수동 삭제 고려 (`DEL` 호출 백엔드 유틸 추가 예정).

- 검증
	- 신규 통합 테스트 `app/tests/test_admin_stats.py`: 필드 존재/타입 및 today_revenue <= total_revenue 관계 확인.
	- 로컬 수동 호출 2회(5s 내 재호출)시 두 번째 응답 generated_at 동일 → 캐시 HIT 확인.
	- 캐시 만료 후 재호출 generated_at 갱신.
	- Alembic 변경 없음(head 단일 유지), OpenAPI 스키마 확장 필요 → 재수출 예정.

- 영향 범위 및 위험도
	- 단순 읽기 집계 + 짧은 TTL 캐싱: 잠재적 N+1 없음(집계 별 개별 쿼리, 추후 UNION ALL 서브쿼리 최적화 후보).
	- 고동시 트래픽: 5s 캐시로 초당 수십 RPS 수준까지 DB 부하 경감 기대.
	- Revenue 합계 계산 시 long-running 트랜잭션 영향 거의 없음(READ COMMITTED 스냅샷).

- 다음 단계(TODO)
	1) Batch User Import (CSV/XLSX) → `/api/admin/users/import?dry_run=1` 설계 및 검증 오류 포맷 정의.
	2) SSE 스트림 `/api/admin/stream` (이벤트: stats, alert, transaction) + 캐시 fallback 문서화.
	3) critical_alerts 분류 체계 확장(심각도 레벨/룰 기반 등록) 및 Admin 설정 UI.
	4) today_revenue 시간대 로컬라이즈 또는 타임존 파라미터 지원 검토.
	5) pending_actions 범위 확장(예: 오래된 pending 자동 VOID 대기 숫자 별도 분리).

---

### 2025-08-20 – AUTO_SEED_BASIC & 로그인 응답 구조 개선

- 변경 요약
	- 서버 startup lifespan 에 `AUTO_SEED_BASIC=1` 시 기본 계정(admin,user001~004) 멱등 시드 자동 수행.
	- 시드 적용 시 로그: `AUTO_SEED_BASIC 적용:` 출력, `app.state.auto_seed_basic_applied=True` 설정.
	- 로그인 실패/잠금 HTTP 응답 detail 구조 JSON 객체로 변경:
		- 401: `{ "error": "invalid_credentials", "message": "아이디 또는 비밀번호가 올바르지 않습니다." }`
		- 429: `{ "error": "login_locked", "message": "로그인 시도 제한을 초과했습니다. 잠시 후 다시 시도해주세요.", "retry_after_minutes": <int> }`
	- 프론트는 error 키로 분기하여 UX(카운트다운, 강조 메시지) 표준화 가능.
- 검증
	- admin 존재하지 않는 fresh DB + `AUTO_SEED_BASIC=1` → 부팅 로그에서 적용 문구 확인 후 `/api/auth/login` 성공.
	- 잘못된 비밀번호 1~5회: 401 payload.error=invalid_credentials, 6회→429 payload.error=login_locked.
- 위험/주의
	- 프로덕션에서 의도치 않은 시드 방지: ENV 기본값 0, 존재 확인 후만 실행.
	- seed 스크립트는 항상 비밀번호 재해시 → 의도치 않은 패스워드 리셋을 피하려면 prod 활성화 금지.
- 다음 단계
	1) AdminStats 응답에 `auto_seed_applied` (boolean) 포함 여부 결정.
	2) 실패 횟수/남은 잠금시간 미들웨어 노출 `/api/auth/login` 헤더(예: X-Login-Lock-Retry) 검토.
	3) seed 적용 결과 Prometheus Gauge(cc_auto_seed_basic_applied) 추가.

---

### 2025-08-31 – FE Providers 클라이언트 경계 보정 및 스모크 재검증

- 변경 요약
	- frontend/lib/sync.ts와 store/globalStore.tsx에 "use client" 선언을 명시해 Providers 트리 내 EnsureHydrated/RealtimeSyncProvider/GlobalStoreProvider가 서버 컴포넌트로 오인되지 않도록 보정.
	- app/providers.tsx에 개발용 런타임 가드(누락 import 탐지 로그) 추가. 개발 중 “Element type is invalid… Check the render method of Providers” 재발 방지.
	- 개발 환경의 API ORIGIN은 NEXT_PUBLIC_API_ORIGIN=http://localhost:8000 유지(이전 조치 확인).

- 검증 결과
	- 컨테이너 기반 Playwright: 31 passed / 11 skipped / 3 failed. Providers 렌더 오류(Invalid element type) 재현되지 않음.
	- 백엔드 OpenAPI/Alembic 스키마 변경 없음(재수출 불필요). /docs 정상 노출(이전 상태 유지).

- 다음 단계
	1) 실패 테스트 triage: action_history_pagination(프로필 테스트 페이지 data-testid 불일치) 및 admin_points_ui(버튼 disabled) 원인 분석 후 테스트/컴포넌트 정합화.
	2) 필요 시 테스트 가드/대기 조건 개선 및 data-testid 보강, CI 녹색 유지.
	3) 변경 지속 시 본 문서에 결과 갱신 및 최소 재검증(스모크) 반복.


## 2025-08-31 – 인증 블랙리스트/세션 하드닝 및 시드 활동 스모크 결과

- 변경 요약
	- 의존성(`app/dependencies.py`)의 비검증 클레임 폴백 기본 비활성화. 개발/테스트 한정 ENV(`ALLOW_UNVERIFIED_DEP_FALLBACK=1`)에서만 허용.
	- `verify_token`에서 세션 존재 강제(기본). 미존재 시 401; 완화는 ENV(`ALLOW_MISSING_SESSION=1`)로만 허용. 로그아웃 시 jti를 Redis/DB 블랙리스트에 저장하여 재사용 차단.
	- 시드 스모크 스크립트(`app.scripts.smoke_seed_activity`) 추가: 로그인→RPS→카탈로그 조회. “가짜 데이터 금지/실제 활동만 유지” 정책 하에서 데이터 반영 확인.

- 검증 결과
	- pytest(auth) 서브스위트 16 passed(블랙리스트/세션 스펙 포함). `/health` 200, Alembic heads 단일 유지.
	- 시드 스모크 실행 로그: RPS 200 응답(balance 1010 반영), Catalog 200.

- 다음 단계
	1) 필요 시 OpenAPI 재수출(`python -m app.export_openapi`) 및 `current_openapi.json` 동기화.
	2) 상점 구매 스모크를 위해 카탈로그 항목 보장 후 buy 단계 추가 실행(영수증/토스트 확인).
	3) 컨테이너 Playwright 전 스위트 재실행(0 failed 유지) 및 본 문서에 결과 반영.


### 2025-08-25 – Frontend ESLint 금지 경로 추가

- 변경 요약
	- 프론트엔드 ESLint에 문자열 리터럴 `'/api/users/profile'` 사용 금지 룰 추가. 대안: `'/api/users/me'`.
	- 루트 ESLint에도 동일 규칙 적용하여 편차 방지.

- 영향/검증
	- 프론트엔드 `npm run lint`에서 위 문자열 사용 코드가 에러 처리되어 CI 차단 가능.
	- 백엔드 OpenAPI/Alembic 무영향.

- 다음 단계
	1) 코드베이스 grep으로 잔존 사용처 제거.
	2) WS selector 마이그레이션과 폴링 표준화 진행.
	3) 컨테이너 내부 pytest 스모크(결제/스트릭) 결과 문서화.

### 2025-08-22 – Frontend unifiedApi migration (Profile, Events)

- 변경 요약
	- ProfileScreen: utils/apiClient.userApi 의존 제거 → unifiedApi(api.get) 사용으로 전환. 호출 경로: users/profile, users/stats, users/balance. 데이터 정규화 로직은 유지.
	- useEvents 훅: legacy apiClient 제거 → unifiedApi(api.get/post/put)로 전환. 경로: events/, events/join, events/claim/{id}, events/progress/{id}. 캐시/비로그인 스킵/리스너 구조는 유지.
	- BUILD_ID 배너: simpleApi에서 분리하여 lib/buildInfo.ts 신설 후 HomeDashboard가 이를 임포트하도록 변경.

- 영향 및 위험
	- 토큰/리프레시/재시도 동작은 unifiedApi 공통 정책(401 1회 refresh, 지수백오프)으로 통일. 과거 apiClient의 세부 로그/트레이스는 해당 컴포넌트 경로에서 더 이상 호출되지 않음.
	- API 경로 접두사 차이 고려: unifiedApi는 '/api/' 없이 상대 경로 사용. 기존 호출 대비 네임스페이스 오타 주의. 기본 smoke로 대시보드/이벤트 목록/조인/클레임 경로 확인 필요.

- 후속 작업
	1) 게임 컴포넌트(슬롯/크래시/가챠) 및 NotificationToast, useAuth 등 남은 apiClient/useApiClient 의존 제거.
	2) 간단한 E2E 또는 Playwright 스모크에서 이벤트 플로우 확인(join→progress→claim).
	3) simpleApi 완전 제거 전, 임시로 남은 파일들의 사용처 정리 및 제거 시점 명시.

---

### 2025-08-22 – Realtime 허브 통합 및 USER_ACTION 브로드캐스트 표준화

- 변경 요약
	- `/api/realtime/sync` WebSocket 라우터 활성화(메인 앱에 include). 초기 메시지 `sync_connected` 및 `initial_state` 제공.
	- 액션 로깅 경로(`/api/actions`)가 실시간 허브를 통해 표준 스키마로 브로드캐스트: `{ type: "user_action", user_id, data: { user_id, action_type, client_ts, context, server_ts } }`.
	- 레거시 `app.websockets.manager` 호환 어댑터 추가: `payload` 키 사용 시 자동으로 `data`로 정규화하여 허브로 위임.

- 검증
	- 대시보드 로그인 → 프론트 .env(NEXT_PUBLIC_REALTIME_ENABLED=1) 설정 시 WS 연결 확인(`sync_connected`, `initial_state` 수신).
	- POST `/api/actions` 호출 후 같은 사용자 세션에서 `type=user_action` 이벤트 수신 및 최근 액션 목록 자동 갱신 확인.
	- OpenAPI 문서 노출 정상(`/docs`), Alembic heads 단일 유지(스키마 변경 없음).

- 다음 단계
	1) 프로필/보상/스트릭/통계 이벤트도 허브 헬퍼로 일원화(broadcast_profile_update 등 실제 호출부 연결).
	2) 프론트 전역 컨텍스트에서 이벤트 라우팅(헤더 배지, 프로필, 미션 패널 동기화) 추가.
	3) 필요 시 OpenAPI 재수출(`python -m app.export_openapi`) 및 SSE 대안 경로 문서화.

---

### 2025-08-23 – 환경 자동화 및 보상 브로드캐스트 추가

- 변경 요약
	- 루트 스크립트 `cc-manage.ps1`가 `.env` 부재 시 `.env.development`를 자동 복사하여 생성하도록 보강.
	- `POST /api/rewards/distribute` 처리 후 실시간 허브로 `reward_granted`와 `profile_update(gold_balance)` 이벤트를 브로드캐스트(최소 침습, best-effort).
- 검증
	- `.env`가 없는 환경에서 `./cc-manage.ps1 start` 실행 → "Created .env from .env.development" 메시지 확인.
	- 보상 분배 후 동일 사용자 세션에서 `reward_granted` 및 `profile_update` 이벤트 수신, 프론트 잔액/배지 갱신 확인.
- 다음 단계
	1) 미션/이벤트 클레임 및 상점 결제 성공 경로에도 동일 스키마로 브로드캐스트 일원화 점검.
	2) pytest 스모크에 액션→최근액션→(옵션)WS 수신 최소 시나리오 추가.
	3) OpenAPI 스펙 변화 없으나 필요 시 재수출로 문서 동기화 확인.

---

### 2025-08-23 – 상점/결제 WS 브로드캐스트 보강 및 정산/웹훅 연동

- 변경 요약
	- `/api/shop/buy`: 모든 분기에 `purchase_update` 브로드캐스트 추가(success/failed/pending/idempotent_reuse/grant_failed/insufficient_funds/item_purchase_failed). 성공 시 `profile_update(gold_balance)` 동반 송신.
	- `/api/shop/limited/buy` 및 compat 경로: 성공/실패/중복 재사용 시 `purchase_update`+ 성공 시 `profile_update` 송신.
	- `/api/shop/webhook/payment`: HMAC 검증·재생 방어·멱등 처리 후, payload 내 `user_id`/`status` 등 존재 시 비차단 브로드캐스트.
	- `/api/shop/transactions/{receipt}/settle`: 메서드명 수정(gems→gold), 정산 결과에 따른 `purchase_update` 및 성공 시 `profile_update` 송신.

- 검증
	- 로컬에서 성공/실패/보류/중복 재사용 케이스의 WS 이벤트 수신 확인. OpenAPI 경로 변화 없음, Alembic 변경 없음 → head 단일 유지.

- 다음 단계
	1) 프론트 공통 WS 핸들러에서 `purchase_update` 구독하여 토스트/잔액/배지 갱신 연결.
	2) 웹훅 표준 payload 스키마 문서화 및 리그레션 테스트 추가.
	3) Prometheus Counter(`purchase_attempt_total`) 대시보드 반영.

---

### 2025-08-23 – Frontend 구독 연결 메모 (purchase_update)

- 변경 요약: 프론트 `RealtimeSyncContext`가 WebSocket `purchase_update` 이벤트를 처리하여 토스트 알림을 노출(성공/실패/멱등/진행중). 잔액은 `profile_update` 이벤트로 동기화.
- 영향: OpenAPI/Alembic 스키마 변경 없음. 백엔드 브로드캐스트 스키마는 `{ type:"purchase_update", user_id, data:{ status, product_id?, receipt_code?, amount?, reason_code? } }`로 유지.
- 후속: pending→success 전이 시 중복 알림 억제 로직 튜닝, 배지/장바구니 UI 연동.

#### 결제 웹훅 Payload 스키마 (문서化)
- 엔드포인트: `POST /api/shop/webhook/payment`
- 헤더: `X-Signature: <HMAC_SHA256>` (비밀키 + `timestamp:nonce:body`), `X-Timestamp`, `X-Nonce`
- 바디(JSON):
	- `event_id` (string) 고유 이벤트 ID (멱등키)
	- `user_id` (int)
	- `status` (string: pending|success|failed)
	- `product_id` (string)
	- `receipt_code` (string)
	- `amount` (int) 센트 또는 내부 기준 단위
	- `reason_code` (string, 선택)
	- `new_gold_balance` (int, 선택)
- 브로드캐스트: 유효 payload 시 `purchase_update`(+ 성공 시 `profile_update`) 비차단 송신

---

### 2025-08-24 – 모니터링 튜닝(대시보드/알림)

- 변경 요약
	- Grafana 대시보드 `grafana_dashboard.json`: 구매 실패 사유 패널 라벨 수정(failed→fail), Purchase Success % 패널에 데이터소스 명시 및 임계치 단계(95/98) 추가.
	- Prometheus 룰 `purchase_alerts.yml`: 백엔드 5xx 비율 경보(Http5xxRateHigh, 5m 2%+), HTTP P95 지연 경보(HttpLatencyP95High, 0.8s 10m).
- 검증
	- PromQL 및 라벨 일치 확인, 프로비저닝 경로 변경 없음. OpenAPI/Alembic 영향 없음.
- 다음 단계
	- 실데이터 기반 임계 보정(성공율 99% 상향 검토), pending 스파이크 임계 환경별 분리, pytest 빠른 승리 케이스부터 복구.

### 2025-08-24 – 알림 임계 외부화(ENV)

- 변경 요약
	- Prometheus 구매 알림 룰을 템플릿(`cc-webapp/monitoring/purchase_alerts.tmpl.yml`)로 분리하고, PowerShell 렌더 스크립트 `scripts/render_prometheus_rules.ps1` 추가.
	- `./cc-manage.ps1 tools start` 시 템플릿을 렌더링하여 실제 룰 파일(`purchase_alerts.yml`) 생성. ENV `ALERT_PENDING_SPIKE_THRESHOLD`로 임계값 주입(기본 20).
- 사용 방법
	1) PowerShell에서 `setx ALERT_PENDING_SPIKE_THRESHOLD 30` 실행(새 세션 필요) 또는 세션 내 `$env:ALERT_PENDING_SPIKE_THRESHOLD=30` 지정.
	2) `./cc-manage.ps1 tools start` 실행 → 렌더 로그에서 값 확인.
	3) Prometheus 재기동 후 Rules 탭에서 PurchasePendingSpike 식에 반영된 임계 확인.
- 다음 단계
	- dev/tools/prod 프로파일별 기본값을 `.env.*`에 정의하고 CI/문서 동기화.

### 2025-08-22 – HomeDashboard 최근 액션 섹션 추가

- 변경 요약
	- 홈 대시보드 우측 패널에 "최근 액션" 카드 추가. 백엔드 `GET /api/actions/recent/{user_id}` 바인딩.
	- `hooks/useRecentActions` 훅 신설(1초 TTL dedupe)로 목록 로딩 및 재호출 최소화.
	- 통합 클라이언트 `unifiedApi` 사용으로 경로 규칙 통일(`/api` 접두사 자동 처리).

- 검증
	- Docker 환경에서 로그인 후 대시보드 진입 시 최근 액션 목록 노출(없으면 안내 문구 표시).
	- 테스트 액션 생성 후 목록 갱신으로 즉시 반영 확인.
	- /health 200, /docs 정상 노출. Alembic heads 단일 유지.

- 다음 단계
	1) WebSocket 연동(선택): USER_ACTION 이벤트 수신 시 프론트 목록 prepend 실시간 반영.
	2) ClickHouse 파이프라인 활성 시 OLAP 기반 차트 위젯 추가 검토.
	3) 백엔드 대시보드 통합 응답에 최근 액션 포함 시 프론트 훅 단순화.

---

### 2025-08-20 – Global Metrics 엔드포인트 (`GET /api/metrics/global`)

- 목적: 초기 사용자 Social Proof 제공 (개인 데이터와 명확 분리)
- 응답 필드:
	- online_users: 최근 5분 내 활동 세션 수 (distinct user_id)
	- spins_last_hour: 지난 1시간 SLOT_SPIN 액션 수
	- big_wins_last_hour: 지난 1시간 고액(reward.amount_gold > 1000) 보상 수
	- generated_at: 서버 집계 시각(UTC)
- 캐시: Redis 키 `metrics:global:v1` TTL=5s (짧은 폴링/향후 SSE 전환 용이)
- SSE: `GET /api/metrics/stream` (event: metrics, 기본 5초 간격, ?interval=2~30)
- 개인 정보: 없음 (집계 전용) → 퍼블릭 캐시 안전
- 사용 가이드: 홈 대시보드 CommunityPulse 컴포넌트 폴링(10s) 또는 SSE 대체
- 추후 확장 후보: total_plays_today, unique_payers_last_24h, active_events_count
- 환경 변수: `BIG_WIN_THRESHOLD_GOLD` (기본 1000) → big_wins_last_hour 집계 임곗값

---

### 2025-08-20 – Admin Stats 확장 (online_users / revenue / alerts / pending)

- 변경 요약
	- `GET /api/admin/stats` 응답 스키마 확장: `online_users`, `total_revenue`, `today_revenue`, `pending_actions`, `critical_alerts`, `generated_at` 추가.
	- AdminService에 `get_system_stats_extended` 추가(멀티 테이블 집계 + 시간 윈도우).
	- Redis 캐시(키: `admin:stats:cache:v1`, TTL=5s) 도입으로 고빈도 폴링 부하 완화.
	- 기존 기본 필드(예: total_users 등)는 기존 get_system_stats 결과 포함 방식 유지(역호환).

- 필드 정의
	- online_users: 최근 5분 내 `user_sessions.last_seen > now - 5m` 인 DISTINCT user_id 수.
	- total_revenue: `shop_transactions` 성공(success) 누적 금액 합(sum(amount_gold)).
	- today_revenue: 오늘 00:00(UTC 기준) 이후 성공 결제 금액 합.
	- pending_actions: 상태가 'pending' 인 결제/액션(현재 트랜잭션/처리 대기) 카운트.
	- critical_alerts: 최근 10분 내 AdminAuditLog (action ∈ CRITICAL 집합) 레코드 수.
	- generated_at: 집계 계산 시점(캐시 재사용 시 캐시 생성 시각).

- 수집/쿼리 개요 (의사 SQL)
```sql
-- online_users
SELECT COUNT(DISTINCT user_id) FROM user_sessions WHERE last_seen > now() - interval '5 minutes';
-- total_revenue
SELECT COALESCE(SUM(amount_gold),0) FROM shop_transactions WHERE status='success';
-- today_revenue
SELECT COALESCE(SUM(amount_gold),0) FROM shop_transactions WHERE status='success' AND created_at >= date_trunc('day', now());
-- pending_actions (현재 구매 pending 기준)
SELECT COUNT(*) FROM shop_transactions WHERE status='pending';
-- critical_alerts (예: action IN ('SECURITY_BAN','PAYMENT_FRAUD','ANOMALY_SPIKE'))
SELECT COUNT(*) FROM admin_audit_logs WHERE action = ANY(:critical_list) AND created_at > now() - interval '10 minutes';
```

- 캐시 전략
	- Key: `admin:stats:cache:v1` (버전 접미사로 향후 스키마 변경 시 충돌 회피).
	- TTL: 5초 (UI 폴링 5~10s 권장; SSE 도입 시 폴백 용도로만 사용 예정).
	- Invalidation: 자연 만료(짧은 TTL). 대규모 이벤트(대량 지급, 시스템 리셋) 발생 시 수동 삭제 고려 (`DEL` 호출 백엔드 유틸 추가 예정).

- 검증
	- 신규 통합 테스트 `app/tests/test_admin_stats.py`: 필드 존재/타입 및 today_revenue <= total_revenue 관계 확인.
	- 로컬 수동 호출 2회(5s 내 재호출)시 두 번째 응답 generated_at 동일 → 캐시 HIT 확인.
	- 캐시 만료 후 재호출 generated_at 갱신.
	- Alembic 변경 없음(head 단일 유지), OpenAPI 스키마 확장 필요 → 재수출 예정.

- 영향 범위 및 위험도
	- 단순 읽기 집계 + 짧은 TTL 캐싱: 잠재적 N+1 없음(집계 별 개별 쿼리, 추후 UNION ALL 서브쿼리 최적화 후보).
	- 고동시 트래픽: 5s 캐시로 초당 수십 RPS 수준까지 DB 부하 경감 기대.
	- Revenue 합계 계산 시 long-running 트랜잭션 영향 거의 없음(READ COMMITTED 스냅샷).

- 다음 단계(TODO)
	1) Batch User Import (CSV/XLSX) → `/api/admin/users/import?dry_run=1` 설계 및 검증 오류 포맷 정의.
	2) SSE 스트림 `/api/admin/stream` (이벤트: stats, alert, transaction) + 캐시 fallback 문서화.
	3) critical_alerts 분류 체계 확장(심각도 레벨/룰 기반 등록) 및 Admin 설정 UI.
	4) today_revenue 시간대 로컬라이즈 또는 타임존 파라미터 지원 검토.
	5) pending_actions 범위 확장(예: 오래된 pending 자동 VOID 대기 숫자 별도 분리).

---

### 2025-08-20 – AUTO_SEED_BASIC & 로그인 응답 구조 개선

- 변경 요약
	- 서버 startup lifespan 에 `AUTO_SEED_BASIC=1` 시 기본 계정(admin,user001~004) 멱등 시드 자동 수행.
	- 시드 적용 시 로그: `AUTO_SEED_BASIC 적용:` 출력, `app.state.auto_seed_basic_applied=True` 설정.
	- 로그인 실패/잠금 HTTP 응답 detail 구조 JSON 객체로 변경:
		- 401: `{ "error": "invalid_credentials", "message": "아이디 또는 비밀번호가 올바르지 않습니다." }`
		- 429: `{ "error": "login_locked", "message": "로그인 시도 제한을 초과했습니다. 잠시 후 다시 시도해주세요.", "retry_after_minutes": <int> }`
	- 프론트는 error 키로 분기하여 UX(카운트다운, 강조 메시지) 표준화 가능.
- 검증
	- admin 존재하지 않는 fresh DB + `AUTO_SEED_BASIC=1` → 부팅 로그에서 적용 문구 확인 후 `/api/auth/login` 성공.
	- 잘못된 비밀번호 1~5회: 401 payload.error=invalid_credentials, 6회→429 payload.error=login_locked.
- 위험/주의
	- 프로덕션에서 의도치 않은 시드 방지: ENV 기본값 0, 존재 확인 후만 실행.
	- seed 스크립트는 항상 비밀번호 재해시 → 의도치 않은 패스워드 리셋을 피하려면 prod 활성화 금지.
- 다음 단계
	1) AdminStats 응답에 `auto_seed_applied` (boolean) 포함 여부 결정.
	2) 실패 횟수/남은 잠금시간 미들웨어 노출 `/api/auth/login` 헤더(예: X-Login-Lock-Retry) 검토.
	3) seed 적용 결과 Prometheus Gauge(cc_auto_seed_basic_applied) 추가.

---

### 2025-08-31 – FE Providers 클라이언트 경계 보정 및 스모크 재검증

- 변경 요약
	- frontend/lib/sync.ts와 store/globalStore.tsx에 "use client" 선언을 명시해 Providers 트리 내 EnsureHydrated/RealtimeSyncProvider/GlobalStoreProvider가 서버 컴포넌트로 오인되지 않도록 보정.
	- app/providers.tsx에 개발용 런타임 가드(누락 import 탐지 로그) 추가. 개발 중 “Element type is invalid… Check the render method of Providers” 재발 방지.
	- 개발 환경의 API ORIGIN은 NEXT_PUBLIC_API_ORIGIN=http://localhost:8000 유지(이전 조치 확인).

- 검증 결과
	- 컨테이너 기반 Playwright: 31 passed / 11 skipped / 3 failed. Providers 렌더 오류(Invalid element type) 재현되지 않음.
	- 백엔드 OpenAPI/Alembic 스키마 변경 없음(재수출 불필요). /docs 정상 노출(이전 상태 유지).

- 다음 단계
	1) 실패 테스트 triage: action_history_pagination(프로필 테스트 페이지 data-testid 불일치) 및 admin_points_ui(버튼 disabled) 원인 분석 후 테스트/컴포넌트 정합화.
	2) 필요 시 테스트 가드/대기 조건 개선 및 data-testid 보강, CI 녹색 유지.
	3) 변경 지속 시 본 문서에 결과 갱신 및 최소 재검증(스모크) 반복.


## 2025-08-31 – 인증 블랙리스트/세션 하드닝 및 시드 활동 스모크 결과

- 변경 요약
	- 의존성(`app/dependencies.py`)의 비검증 클레임 폴백 기본 비활성화. 개발/테스트 한정 ENV(`ALLOW_UNVERIFIED_DEP_FALLBACK=1`)에서만 허용.
	- `verify_token`에서 세션 존재 강제(기본). 미존재 시 401; 완화는 ENV(`ALLOW_MISSING_SESSION=1`)로만 허용. 로그아웃 시 jti를 Redis/DB 블랙리스트에 저장하여 재사용 차단.
	- 시드 스모크 스크립트(`app.scripts.smoke_seed_activity`) 추가: 로그인→RPS→카탈로그 조회. “가짜 데이터 금지/실제 활동만 유지” 정책 하에서 데이터 반영 확인.

- 검증 결과
	- pytest(auth) 서브스위트 16 passed(블랙리스트/세션 스펙 포함). `/health` 200, Alembic heads 단일 유지.
	- 시드 스모크 실행 로그: RPS 200 응답(balance 1010 반영), Catalog 200.

- 다음 단계
	1) 필요 시 OpenAPI 재수출(`python -m app.export_openapi`) 및 `current_openapi.json` 동기화.
	2) 상점 구매 스모크를 위해 카탈로그 항목 보장 후 buy 단계 추가 실행(영수증/토스트 확인).
	3) 컨테이너 Playwright 전 스위트 재실행(0 failed 유지) 및 본 문서에 결과 반영.


### 2025-08-25 – Frontend ESLint 금지 경로 추가

- 변경 요약
	- 프론트엔드 ESLint에 문자열 리터럴 `'/api/users/profile'` 사용 금지 룰 추가. 대안: `'/api/users/me'`.
	- 루트 ESLint에도 동일 규칙 적용하여 편차 방지.

- 영향/검증
	- 프론트엔드 `npm run lint`에서 위 문자열 사용 코드가 에러 처리되어 CI 차단 가능.
	- 백엔드 OpenAPI/Alembic 무영향.

- 다음 단계
	1) 코드베이스 grep으로 잔존 사용처 제거.
	2) WS selector 마이그레이션과 폴링 표준화 진행.
	3) 컨테이너 내부 pytest 스모크(결제/스트릭) 결과 문서화.

### 2025-08-22 – Frontend unifiedApi migration (Profile, Events)

- 변경 요약
	- ProfileScreen: utils/apiClient.userApi 의존 제거 → unifiedApi(api.get) 사용으로 전환. 호출 경로: users/profile, users/stats, users/balance. 데이터 정규화 로직은 유지.
	- useEvents 훅: legacy apiClient 제거 → unifiedApi(api.get/post/put)로 전환. 경로: events/, events/join, events/claim/{id}, events/progress/{id}. 캐시/비로그인 스킵/리스너 구조는 유지.
	- BUILD_ID 배너: simpleApi에서 분리하여 lib/buildInfo.ts 신설 후 HomeDashboard가 이를 임포트하도록 변경.

- 영향 및 위험
	- 토큰/리프레시/재시도 동작은 unifiedApi 공통 정책(401 1회 refresh, 지수백오프)으로 통일. 과거 apiClient의 세부 로그/트레이스는 해당 컴포넌트 경로에서 더 이상 호출되지 않음.
	- API 경로 접두사 차이 고려: unifiedApi는 '/api/' 없이 상대 경로 사용. 기존 호출 대비 네임스페이스 오타 주의. 기본 smoke로 대시보드/이벤트 목록/조인/클레임 경로 확인 필요.

- 후속 작업
	1) 게임 컴포넌트(슬롯/크래시/가챠) 및 NotificationToast, useAuth 등 남은 apiClient/useApiClient 의존 제거.
	2) 간단한 E2E 또는 Playwright 스모크에서 이벤트 플로우 확인(join→progress→claim).
	3) simpleApi 완전 제거 전, 임시로 남은 파일들의 사용처 정리 및 제거 시점 명시.

---

### 2025-08-22 – Realtime 허브 통합 및 USER_ACTION 브로드캐스트 표준화

- 변경 요약
	- `/api/realtime/sync` WebSocket 라우터 활성화(메인 앱에 include). 초기 메시지 `sync_connected` 및 `initial_state` 제공.
	- 액션 로깅 경로(`/api/actions`)가 실시간 허브를 통해 표준 스키마로 브로드캐스트: `{ type: "user_action", user_id, data: { user_id, action_type, client_ts, context, server_ts } }`.
	- 레거시 `app.websockets.manager` 호환 어댑터 추가: `payload` 키 사용 시 자동으로 `data`로 정규화하여 허브로 위임.

- 검증
	- 대시보드 로그인 → 프론트 .env(NEXT_PUBLIC_REALTIME_ENABLED=1) 설정 시 WS 연결 확인(`sync_connected`, `initial_state` 수신).
	- POST `/api/actions` 호출 후 같은 사용자 세션에서 `type=user_action` 이벤트 수신 및 최근 액션 목록 자동 갱신 확인.
	- OpenAPI 문서 노출 정상(`/docs`), Alembic heads 단일 유지(스키마 변경 없음).

- 다음 단계
	1) 프로필/보상/스트릭/통계 이벤트도 허브 헬퍼로 일원화(broadcast_profile_update 등 실제 호출부 연결).
	2) 프론트 전역 컨텍스트에서 이벤트 라우팅(헤더 배지, 프로필, 미션 패널 동기화) 추가.
	3) 필요 시 OpenAPI 재수출(`python -m app.export_openapi`) 및 SSE 대안 경로 문서화.

---

### 2025-08-23 – 환경 자동화 및 보상 브로드캐스트 추가

- 변경 요약
	- 루트 스크립트 `cc-manage.ps1`가 `.env` 부재 시 `.env.development`를 자동 복사하여 생성하도록 보강.
	- `POST /api/rewards/distribute` 처리 후 실시간 허브로 `reward_granted`와 `profile_update(gold_balance)` 이벤트를 브로드캐스트(최소 침습, best-effort).
- 검증
	- `.env`가 없는 환경에서 `./cc-manage.ps1 start` 실행 → "Created .env from .env.development" 메시지 확인.
	- 보상 분배 후 동일 사용자 세션에서 `reward_granted` 및 `profile_update` 이벤트 수신, 프론트 잔액/배지 갱신 확인.
- 다음 단계
	1) 미션/이벤트 클레임 및 상점 결제 성공 경로에도 동일 스키마로 브로드캐스트 일원화 점검.
	2) pytest 스모크에 액션→최근액션→(옵션)WS 수신 최소 시나리오 추가.
	3) OpenAPI 스펙 변화 없으나 필요 시 재수출로 문서 동기화 확인.

---

### 2025-08-23 – 상점/결제 WS 브로드캐스트 보강 및 정산/웹훅 연동

- 변경 요약
	- `/api/shop/buy`: 모든 분기에 `purchase_update` 브로드캐스트 추가(success/failed/pending/idempotent_reuse/grant_failed/insufficient_funds/item_purchase_failed). 성공 시 `profile_update(gold_balance)` 동반 송신.
	- `/api/shop/limited/buy` 및 compat 경로: 성공/실패/중복 재사용 시 `purchase_update`+ 성공 시 `profile_update` 송신.
	- `/api/shop/webhook/payment`: HMAC 검증·재생 방어·멱등 처리 후, payload 내 `user_id`/`status` 등 존재 시 비차단 브로드캐스트.
	- `/api/shop/transactions/{receipt}/settle`: 메서드명 수정(gems→gold), 정산 결과에 따른 `purchase_update` 및 성공 시 `profile_update` 송신.

- 검증
	- 로컬에서 성공/실패/보류/중복 재사용 케이스의 WS 이벤트 수신 확인. OpenAPI 경로 변화 없음, Alembic 변경 없음 → head 단일 유지.

- 다음 단계
	1) 프론트 공통 WS 핸들러에서 `purchase_update` 구독하여 토스트/잔액/배지 갱신 연결.
	2) 웹훅 표준 payload 스키마 문서화 및 리그레션 테스트 추가.
	3) Prometheus Counter(`purchase_attempt_total`) 대시보드 반영.

---

### 2025-08-23 – Frontend 구독 연결 메모 (purchase_update)

- 변경 요약: 프론트 `RealtimeSyncContext`가 WebSocket `purchase_update` 이벤트를 처리하여 토스트 알림을 노출(성공/실패/멱등/진행중). 잔액은 `profile_update` 이벤트로 동기화.
- 영향: OpenAPI/Alembic 스키마 변경 없음. 백엔드 브로드캐스트 스키마는 `{ type:"purchase_update", user_id, data:{ status, product_id?, receipt_code?, amount?, reason_code? } }`로 유지.
- 후속: pending→success 전이 시 중복 알림 억제 로직 튜닝, 배지/장바구니 UI 연동.

#### 결제 웹훅 Payload 스키마 (문서化)
- 엔드포인트: `POST /api/shop/webhook/payment`
- 헤더: `X-Signature: <HMAC_SHA256>` (비밀키 + `timestamp:nonce:body`), `X-Timestamp`, `X-Nonce`
- 바디(JSON):
	- `event_id` (string) 고유 이벤트 ID (멱등키)
	- `user_id` (int)
	- `status` (string: pending|success|failed)
	- `product_id` (string)
	- `receipt_code` (string)
	- `amount` (int) 센트 또는 내부 기준 단위
	- `reason_code` (string, 선택)
	- `new_gold_balance` (int, 선택)
- 브로드캐스트: 유효 payload 시 `purchase_update`(+ 성공 시 `profile_update`) 비차단 송신

---

### 2025-08-24 – 모니터링 튜닝(대시보드/알림)

- 변경 요약
	- Grafana 대시보드 `grafana_dashboard.json`: 구매 실패 사유 패널 라벨 수정(failed→fail), Purchase Success % 패널에 데이터소스 명시 및 임계치 단계(95/98) 추가.
	- Prometheus 룰 `purchase_alerts.yml`: 백엔드 5xx 비율 경보(Http5xxRateHigh, 5m 2%+), HTTP P95 지연 경보(HttpLatencyP95High, 0.8s 10m).
- 검증
	- PromQL 및 라벨 일치 확인, 프로비저닝 경로 변경 없음. OpenAPI/Alembic 영향 없음.
- 다음 단계
	- 실데이터 기반 임계 보정(성공율 99% 상향 검토), pending 스파이크 임계 환경별 분리, pytest 빠른 승리 케이스부터 복구.

### 2025-08-24 – 알림 임계 외부화(ENV)

- 변경 요약
	- Prometheus 구매 알림 룰을 템플릿(`cc-webapp/monitoring/purchase_alerts.tmpl.yml`)로 분리하고, PowerShell 렌더 스크립트 `scripts/render_prometheus_rules.ps1` 추가.
	- `./cc-manage.ps1 tools start` 시 템플릿을 렌더링하여 실제 룰 파일(`purchase_alerts.yml`) 생성. ENV `ALERT_PENDING_SPIKE_THRESHOLD`로 임계값 주입(기본 20).
- 사용 방법
	1) PowerShell에서 `setx ALERT_PENDING_SPIKE_THRESHOLD 30` 실행(새 세션 필요) 또는 세션 내 `$env:ALERT_PENDING_SPIKE_THRESHOLD=30` 지정.
	2) `./cc-manage.ps1 tools start` 실행 → 렌더 로그에서 값 확인.
	3) Prometheus 재기동 후 Rules 탭에서 PurchasePendingSpike 식에 반영된 임계 확인.
- 다음 단계
	- dev/tools/prod 프로파일별 기본값을 `.env.*`에 정의하고 CI/문서 동기화.

### 2025-08-22 – HomeDashboard 최근 액션 섹션 추가

- 변경 요약
	- 홈 대시보드 우측 패널에 "최근 액션" 카드 추가. 백엔드 `GET /api/actions/recent/{user_id}` 바인딩.
	- `hooks/useRecentActions` 훅 신설(1초 TTL dedupe)로 목록 로딩 및 재호출 최소화.
	- 통합 클라이언트 `unifiedApi` 사용으로 경로 규칙 통일(`/api` 접두사 자동 처리).

- 검증
	- Docker 환경에서 로그인 후 대시보드 진입 시 최근 액션 목록 노출(없으면 안내 문구 표시).
	- 테스트 액션 생성 후 목록 갱신으로 즉시 반영 확인.
	- /health 200, /docs 정상 노출. Alembic heads 단일 유지.

- 다음 단계
	1) WebSocket 연동(선택): USER_ACTION 이벤트 수신 시 프론트 목록 prepend 실시간 반영.
	2) ClickHouse 파이프라인 활성 시 OLAP 기반 차트 위젯 추가 검토.
	3) 백엔드 대시보드 통합 응답에 최근 액션 포함 시 프론트 훅 단순화.

---

### 2025-08-20 – Global Metrics 엔드포인트 (`GET /api/metrics/global`)

- 목적: 초기 사용자 Social Proof 제공 (개인 데이터와 명확 분리)
- 응답 필드:
	- online_users: 최근 5분 내 활동 세션 수 (distinct user_id)
	- spins_last_hour: 지난 1시간 SLOT_SPIN 액션 수
	- big_wins_last_hour: 지난 1시간 고액(reward.amount_gold > 1000) 보상 수
	- generated_at: 서버 집계 시각(UTC)
- 캐시: Redis 키 `metrics:global:v1` TTL=5s (짧은 폴링/향후 SSE 전환 용이)
- SSE: `GET /api/metrics/stream` (event: metrics, 기본 5초 간격, ?interval=2~30)
- 개인 정보: 없음 (집계 전용) → 퍼블릭 캐시 안전
- 사용 가이드: 홈 대시보드 CommunityPulse 컴포넌트 폴링(10s) 또는 SSE 대체
- 추후 확장 후보: total_plays_today, unique_payers_last_24h, active_events_count
- 환경 변수: `BIG_WIN_THRESHOLD_GOLD` (기본 1000) → big_wins_last_hour 집계 임곗값

---

### 2025-08-20 – Admin Stats 확장 (online_users / revenue / alerts / pending)

- 변경 요약
	- `GET /api/admin/stats` 응답 스키마 확장: `online_users`, `total_revenue`, `today_revenue`, `pending_actions`, `critical_alerts`, `generated_at` 추가.
	- AdminService에 `get_system_stats_extended` 추가(멀티 테이블 집계 + 시간 윈도우).
	- Redis 캐시(키: `admin:stats:cache:v1`, TTL=5s) 도입으로 고빈도 폴링 부하 완화.
	- 기존 기본 필드(예: total_users 등)는 기존 get_system_stats 결과 포함 방식 유지(역호환).

- 필드 정의
	- online_users: 최근 5분 내 `user_sessions.last_seen > now - 5m` 인 DISTINCT user_id 수.
	- total_revenue: `shop_transactions` 성공(success) 누적 금액 합(sum(amount_gold)).
	- today_revenue: 오늘 00:00(UTC 기준) 이후 성공 결제 금액 합.
	- pending_actions: 상태가 'pending' 인 결제/액션(현재 트랜잭션/처리 대기) 카운트.
	- critical_alerts: 최근 10분 내 AdminAuditLog (action ∈ CRITICAL 집합) 레코드 수.
	- generated_at: 집계 계산 시점(캐시 재사용 시 캐시 생성 시각).

- 수집/쿼리 개요 (의사 SQL)
```sql
-- online_users
SELECT COUNT(DISTINCT user_id) FROM user_sessions WHERE last_seen > now() - interval '5 minutes';
-- total_revenue
SELECT COALESCE(SUM(amount_gold),0) FROM shop_transactions WHERE status='success';
-- today_revenue
SELECT COALESCE(SUM(amount_gold),0) FROM shop_transactions WHERE status='success' AND created_at >= date_trunc('day', now());
-- pending_actions (현재 구매 pending 기준)
SELECT COUNT(*) FROM shop_transactions WHERE status='pending';
-- critical_alerts (예: action IN ('SECURITY_BAN','PAYMENT_FRAUD','ANOMALY_SPIKE'))
SELECT COUNT(*) FROM admin_audit_logs WHERE action = ANY(:critical_list) AND created_at > now() - interval '10 minutes';
```

- 캐시 전략
	- Key: `admin:stats:cache:v1` (버전 접미사로 향후 스키마 변경 시 충돌 회피).
	- TTL: 5초 (UI 폴링 5~10s 권장; SSE 도입 시 폴백 용도로만 사용 예정).
	- Invalidation: 자연 만료(짧은 TTL). 대규모 이벤트(대량 지급, 시스템 리셋) 발생 시 수동 삭제 고려 (`DEL` 호출 백엔드 유틸 추가 예정).

- 검증
	- 신규 통합 테스트 `app/tests/test_admin_stats.py`: 필드 존재/타입 및 today_revenue <= total_revenue 관계 확인.
	- 로컬 수동 호출 2회(5s 내 재호출)시 두 번째 응답 generated_at 동일 → 캐시 HIT 확인.
	- 캐시 만료 후 재호출 generated_at 갱신.
	- Alembic 변경 없음(head 단일 유지), OpenAPI 스키마 확장 필요 → 재수출 예정.

- 영향 범위 및 위험도
	- 단순 읽기 집계 + 짧은 TTL 캐싱: 잠재적 N+1 없음(집계 별 개별 쿼리, 추후 UNION ALL 서브쿼리 최적화 후보).
	- 고동시 트래픽: 5s 캐시로 초당 수십 RPS 수준까지 DB 부하 경감 기대.
	- Revenue 합계 계산 시 long-running 트랜잭션 영향 거의 없음(READ COMMITTED 스냅샷).

- 다음 단계(TODO)
	1) Batch User Import (CSV/XLSX) → `/api/admin/users/import?dry_run=1` 설계 및 검증 오류 포맷 정의.
	2) SSE 스트림 `/api/admin/stream` (이벤트: stats, alert, transaction) + 캐시 fallback 문서화.
	3) critical_alerts 분류 체계 확장(심각도 레벨/룰 기반 등록) 및 Admin 설정 UI.
	4) today_revenue 시간대 로컬라이즈 또는 타임존 파라미터 지원 검토.
	5) pending_actions 범위 확장(예: 오래된 pending 자동 VOID 대기 숫자 별도 분리).

## 변경 요약 (2025-09-01)
- 전역동기화 TODO 세분화 및 체크박스 추가: 분산 훅 스윕 하위작업/파리티 승격 절차를 문서화.
- 레거시 훅 폐기 고지: `frontend/hooks/useBalanceSync.ts`, `frontend/hooks/useDashboard.ts`에 @deprecated 주석 반영.
- 컨테이너 Playwright 1회 실행 결과: 37 passed / 12 skipped / 0 failed. `/api/games/stats/me` smoke PASS로 200 1차 확인.

### 검증
- E2E(컨테이너): green 1회. stats UI parity 스펙은 가드로 skip.
- Backend(pytest): GameStats 파일 그린 유지(참고 지표).
- Alembic heads: 변경 없음 (이번 커밋은 FE/문서만 변경).

### 다음 단계
- `/api/games/stats/me` 200 재확인(#2) 및 UI=API 파리티 PASS 3회 연속 확보.
- 컨테이너 Playwright 2회 추가 실행 → 3회 연속 green 증적 확보 후 STRICT_STATS_PARITY=1 승격 준비.
- 호출처 대체: useBalanceSync/useDashboard 제거 전 useGlobalSync/useGameStats로 대체 및 스모크 1회.
<|MERGE_RESOLUTION|>--- conflicted
+++ resolved
@@ -228,7 +228,6 @@
 
 ## 프론트 런타임 안정화 (2025-08-26)
 
-<<<<<<< HEAD
 ### 2025-08-28 – 컨테이너 Playwright 스위트 그린 · 백엔드 게이트 점검/기록
 
 - 변경 요약
@@ -282,21 +281,6 @@
 	- 컨테이너 Playwright 스모크 실행: 슬롯/가챠/RPS/크래시 happy-path + 실패 후 재시도 케이스 추가 및 그린화.
 	- 문서화 보강: withReconcile/오류 UX 컴포넌트 가이드 별도 섹션 초안화.
 	- OpenAPI drift 여부 확인 후 필요 시 재수출.
-=======
-### 2025-08-26 – 전역 스토어 단일화 및 타입 오류 정리
-
-- 변경 요약
-	- `frontend/store/globalStore.tsx`를 단일 소스로 정리하고 중복 구현(프로필/밸런스 이원화) 제거.
-	- 레거시 파일 삭제: `frontend/store/globalStore.ts`, `frontend/lib/sync.ts` → `.tsx` 단일 유지.
-	- 호환 계층 추가: `useGlobalProfile`, `setProfile/mergeProfile/patchBalances`, 범용 `mergeGameStats` 시그니처 도입으로 기존 사용처 보존.
-- 검증
-	- 타입/파서: 핵심 파일 타입 오류 0 확인(`globalStore.tsx`, `lib/sync.tsx`, `hooks/useSelectors.ts`, `hooks/useEnsureHydrated.tsx`).
-	- 런타임 영향 없음(공용 API `unifiedApi` 유지, WS/하이드레이션 경로 불변).
-- 다음 단계
-	- 컨테이너 내부 빌드/린트 실행: `./docker-manage.ps1 start --tools` 후 프론트 컨테이너에서 `npm run build && npm run lint`.
-	- E2E 스모크: WS `profile_update/reward_granted` 수신 시 잔액/토스트 반영 확인.
-	- 필요 시 추가 잔여 any 캐스트 제거 및 셀렉터 타입 강화.
->>>>>>> 6a049c4c
 
 ### 2025-08-26 – 상점 카탈로그 서버화 & purchase_update 토스트 연결
 
