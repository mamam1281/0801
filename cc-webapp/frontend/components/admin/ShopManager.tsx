--- conflicted
+++ resolved
@@ -1,12 +1,6 @@
 'use client';
 
-<<<<<<< HEAD
 import React, { useState, useEffect, useCallback } from 'react';
-=======
-import React, { useState, useEffect } from 'react';
-import { api } from '@/lib/unifiedApi';
-import { emitEvent } from '@/lib/events';
->>>>>>> 6a049c4c
 import { motion, AnimatePresence } from 'framer-motion';
 import {
   Plus,
@@ -34,13 +28,9 @@
 import { Badge } from '../ui/badge';
 import { Switch } from '../ui/switch';
 import { Card, CardContent, CardHeader, CardTitle } from '../ui/card';
-<<<<<<< HEAD
   import { Label } from '../ui/Label';
 import { api } from '@/lib/unifiedApi';
 import { useWithReconcile } from '@/lib/sync';
-=======
-import { Label } from '../ui/Label';
->>>>>>> 6a049c4c
 
 interface ShopManagerProps {
   onAddNotification: (message: string) => void;
@@ -90,27 +80,7 @@
     }
   }, [onAddNotification, includeDeleted]);
 
-<<<<<<< HEAD
   useEffect(() => { load(); }, [load]);
-=======
-  // Load admin-managed shop items from backend
-  useEffect(() => {
-    let cancelled = false;
-    async function loadItems() {
-      try {
-        const res: any = await api.get('admin/shop/items');
-        if (!cancelled && Array.isArray(res)) setShopItems(res as ShopItem[]);
-      } catch (e) {
-        // fallback to empty
-        if (!cancelled) setShopItems([]);
-      }
-    }
-    loadItems();
-    return () => {
-      cancelled = true;
-    };
-  }, []);
->>>>>>> 6a049c4c
 
   // Filter items
   const filteredItems = shopItems.filter((item: ShopItem) => {
@@ -120,13 +90,8 @@
       item.tags.some((tag: string) => tag.toLowerCase().includes(searchQuery.toLowerCase()));
 
     const matchesCategory = categoryFilter === 'all' || item.category === categoryFilter;
-<<<<<<< HEAD
     const matchesActive = includeDeleted ? true : item.isActive;
     return matchesSearch && matchesCategory && matchesActive;
-=======
-
-    return matchesSearch && matchesCategory;
->>>>>>> 6a049c4c
   });
 
   // Handle create/edit item
@@ -135,7 +100,6 @@
 
     try {
       if (editingItem) {
-<<<<<<< HEAD
         // PUT /api/shop/admin/products/{product_id}
         await withReconcile(async () => {
           await api.put(`shop/admin/products/${encodeURIComponent(editingItem.id)}`, {
@@ -179,23 +143,6 @@
         });
         onAddNotification(`✅ "${itemData.name}" 아이템이 생성되었습니다.`);
       }
-=======
-        // call admin update
-        const res: any = await api.put(`admin/shop/items/${editingItem.id}`, itemData);
-        // optimistic local merge
-        setShopItems((prev: ShopItem[]) =>
-          prev.map((item: ShopItem) => (item.id === editingItem.id ? { ...item, ...res } : item))
-        );
-        onAddNotification(`✅ "${itemData.name}" 아이템이 수정되었습니다.`);
-      } else {
-        // call admin create
-        const res: any = await api.post('admin/shop/items', itemData);
-        if (res) setShopItems((prev: ShopItem[]) => [res as ShopItem, ...prev]);
-        onAddNotification(`✅ "${res?.name ?? itemData.name}" 아이템이 생성되었습니다.`);
-      }
-      // emit event so shop UIs can refetch catalog
-      emitEvent('shopCatalogUpdated', { source: 'admin' });
->>>>>>> 6a049c4c
 
       setShowCreateModal(false);
       setEditingItem(null);
@@ -214,16 +161,11 @@
     setIsLoading(true);
 
     try {
-<<<<<<< HEAD
       await withReconcile(async () => {
         await api.del(`shop/admin/products/${encodeURIComponent(itemId)}`);
         return {} as any;
       });
       await load();
-=======
-      await api.del(`admin/shop/items/${itemId}`);
-      setShopItems((prev: ShopItem[]) => prev.filter((item: ShopItem) => item.id !== itemId));
->>>>>>> 6a049c4c
       onAddNotification('🗑️ 아이템이 삭제되었습니다.');
       emitEvent('shopCatalogUpdated', { source: 'admin' });
     } catch (error) {
@@ -235,7 +177,6 @@
 
   // Toggle item active status
   const toggleItemStatus = async (itemId: string) => {
-<<<<<<< HEAD
     const target = shopItems.find((i: ShopItem) => i.id === itemId);
     if (!target) return;
     setIsLoading(true);
@@ -259,16 +200,6 @@
     } finally {
       setIsLoading(false);
     }
-=======
-    setShopItems((prev: ShopItem[]) =>
-      prev.map((item: ShopItem) =>
-        item.id === itemId ? { ...item, isActive: !item.isActive, updatedAt: new Date() } : item
-      )
-    );
-
-    const item = shopItems.find((i: ShopItem) => i.id === itemId);
-    onAddNotification(`${item?.isActive ? '⏸️' : '▶️'} "${item?.name}" 상태가 변경되었습니다.`);
->>>>>>> 6a049c4c
   };
 
   // Get rarity color
