"""Game Collection API Endpoints (Updated & Unified)"""
import logging
from fastapi import APIRouter, Depends, HTTPException, Response
from sqlalchemy.orm import Session
import random
import json
from typing import List, Optional, Dict, Any
from datetime import datetime, timedelta

from ..database import get_db
from ..dependencies import get_current_user
from ..models.auth_models import User
from ..models.game_models import Game, UserAction
from ..services.simple_user_service import SimpleUserService
<<<<<<< HEAD
=======
from ..services.game_service import GameService
>>>>>>> b87c3d74
from ..schemas.game_schemas import (
    GameListResponse, GameDetailResponse,
    GameSessionStart, GameSessionEnd,
    SlotSpinRequest, SlotSpinResponse,
    RPSPlayRequest, RPSPlayResponse,
    GachaPullRequest, GachaPullResponse,
    CrashBetRequest, CrashBetResponse,
    GameStats, ProfileGameStats, Achievement, GameSession, GameLeaderboard
)
from app import models
from sqlalchemy import text
<<<<<<< HEAD

logger = logging.getLogger(__name__)
router = APIRouter(prefix="/api/games", tags=["Games"])

# ================= Existing Simple Game Feature Endpoints =================

@router.get("/")
async def get_games_list(
=======
from ..utils.redis import update_streak_counter
from ..core.config import settings

logger = logging.getLogger(__name__)
router = APIRouter(prefix="/api/games", tags=["Games"])
# 가챠 확률 공개/구성 조회
@router.get("/gacha/config")
async def get_gacha_config(
>>>>>>> b87c3d74
    current_user: User = Depends(get_current_user),
    db: Session = Depends(get_db),
):
<<<<<<< HEAD
=======
    svc = GameService(db)
    return svc.gacha_service.get_config()

# 유저별 가챠 통계/히스토리 요약
@router.get("/gacha/stats")
async def get_gacha_stats(
    current_user: User = Depends(get_current_user),
    db: Session = Depends(get_db),
):
    svc = GameService(db)
    return svc.gacha_service.get_user_gacha_stats(current_user.id)

# ================= Existing Simple Game Feature Endpoints =================

@router.get("/")
async def get_games_list(
    current_user: User = Depends(get_current_user),
    db: Session = Depends(get_db)
):
>>>>>>> b87c3d74
    """
    게임 목록 조회 (직접 JSON 반환)
    """
    games = db.query(Game).filter(Game.is_active == True).all()
    result = []
    
    for game in games:
        # 직접 JSON 형식 준비
        game_data = {
            "id": str(game.id),
            "name": game.name,
            "description": game.description,
            "type": game.game_type,
            "image_url": getattr(game, 'image_url', f"/assets/games/{game.game_type}.png"),
            "is_active": game.is_active,
            "daily_limit": None,
            "playCount": 0,
            "bestScore": 0,
            "canPlay": True,
            "cooldown_remaining": None,
            "requires_vip_tier": None
        }
        result.append(game_data)
    
    # 직접 JSON 반환
    return Response(content=json.dumps(result), media_type="application/json")

# 슬롯 게임 엔드포인트
@router.post("/slot/spin")
async def spin_slot(
    request: SlotSpinRequest,
    current_user: User = Depends(get_current_user),
    db: Session = Depends(get_db)
):
    """
    슬롯머신 스핀
    """
    bet_amount = request.bet_amount
    
    # 잔액 확인 (토큰 잔액)
    current_tokens = SimpleUserService.get_user_tokens(db, current_user.id)
    if current_tokens < bet_amount:
        raise HTTPException(status_code=400, detail="토큰이 부족합니다")
    
    # 슬롯 결과 생성
    # Load symbol weights from settings with safe fallback
    cfg_weights = getattr(settings, 'SLOT_SYMBOL_WEIGHTS', None) or {
        '🍒': 30, '🍋': 25, '🍊': 20, '🍇': 15, '💎': 8, '7️⃣': 2
    }
    # keep order stable for reproducibility in tests
    symbols = ['🍒', '🍋', '🍊', '🍇', '💎', '7️⃣']
<<<<<<< HEAD
    weights = [30, 25, 20, 15, 8, 2]
=======
    weights = [cfg_weights.get(sym, 1) for sym in symbols]
>>>>>>> b87c3d74
    reels = [random.choices(symbols, weights=weights)[0] for _ in range(3)]
    
    # 승리 판정
    win_amount = 0
    if reels[0] == reels[1] == reels[2]:
        multiplier = {'🍒': 2, '🍋': 3, '🍊': 4, '🍇': 5, '💎': 10, '7️⃣': 50}
        win_amount = bet_amount * multiplier.get(reels[0], 1)
    elif reels[0] == reels[1] or reels[1] == reels[2]:
        win_amount = int(bet_amount * 1.5)
    
    # 스트릭/변동 보상: 플레이 스트릭 증가(24h TTL) 및 소폭 보너스 가중치
    # 슬롯 플레이 스트릭은 "플레이 연속 시도" 기준으로 증가(승패 무관). 보너스는 승리 시에만 적용.
    streak_count = 0
    try:
        streak_count = update_streak_counter(str(current_user.id), "SLOT_SPIN", increment=True)
    except Exception:
        streak_count = 0

    if win_amount > 0:
        # 최대 +20%까지 승리 보너스 (연속 시도 기반) + 경미한 랜덤 변동(±5%)
        bonus_multiplier = 1.0 + min(max(streak_count, 0) * 0.02, 0.20)
        rng_variation = random.uniform(0.95, 1.05)
        win_amount = int(win_amount * bonus_multiplier * rng_variation)

    # 잔액 업데이트
    new_balance = SimpleUserService.update_user_tokens(db, current_user.id, -bet_amount + win_amount)
    
    # 플레이 기록 저장
    action_data = {
        "game_type": "slot",
        "bet_amount": bet_amount,
        "win_amount": win_amount,
        "reels": reels,
        "is_jackpot": reels[0] == '7️⃣' and reels[0] == reels[1] == reels[2]
    }
    
    user_action = UserAction(
        user_id=current_user.id,
        action_type="SLOT_SPIN",
<<<<<<< HEAD
        action_data=str(action_data)
=======
        action_data=str({**action_data, "streak": streak_count})
>>>>>>> b87c3d74
    )
    db.add(user_action)
    db.commit()
    
    message = "Jackpot!" if action_data["is_jackpot"] else ("Win" if win_amount > 0 else "Better luck next time")
    # SlotSpinResponse expects reels as List[List[str]]
    reels_matrix = [reels]
    # Derive an effective multiplier for reference (0 on lose)
    eff_multiplier = 0.0 if bet_amount <= 0 else round(win_amount / float(bet_amount), 2)
    return {
<<<<<<< HEAD
        'reels': reels,
        'win_amount': win_amount,
        'is_jackpot': reels[0] == '7️⃣' and reels[0] == reels[1] == reels[2],
        'balance': new_balance
=======
        'success': True,
        'reels': reels_matrix,
        'win_amount': win_amount,
        'win_lines': [],
        'multiplier': eff_multiplier if win_amount > 0 else 0.0,
        'is_jackpot': action_data["is_jackpot"],
        'free_spins_awarded': 0,
        'message': message,
        'balance': new_balance,
        'special_animation': 'near_miss' if win_amount == 0 and (reels[0] == reels[1] or reels[1] == reels[2]) else None
>>>>>>> b87c3d74
    }

# 가위바위보 엔드포인트
@router.post("/rps/play", response_model=RPSPlayResponse)
async def play_rps(
    request: RPSPlayRequest,
    current_user: User = Depends(get_current_user),
    db: Session = Depends(get_db)
):
    """
    가위바위보 플레이
    """
    user_choice = request.choice
    bet_amount = request.bet_amount
    
    # 잔액 확인
    current_tokens = SimpleUserService.get_user_tokens(db, current_user.id)
    if current_tokens < bet_amount:
        raise HTTPException(status_code=400, detail="토큰이 부족합니다")
    
    # AI 선택
    choices = ['rock', 'paper', 'scissors']
    ai_choice = random.choice(choices)
    
    # 승부 판정
    result = 'draw'
    win_amount = 0
    
    if user_choice == ai_choice:
        result = 'draw'
        win_amount = bet_amount  # 무승부시 베팅금액 반환
    elif (
        (user_choice == 'rock' and ai_choice == 'scissors') or
        (user_choice == 'paper' and ai_choice == 'rock') or
        (user_choice == 'scissors' and ai_choice == 'paper')
    ):
        result = 'win'
        win_amount = bet_amount * 2
    else:
        result = 'lose'
        win_amount = 0
    
    # 잔액 업데이트
    new_balance = SimpleUserService.update_user_tokens(db, current_user.id, -bet_amount + win_amount)
    
    # 플레이 기록 저장
    action_data = {
        "game_type": "rps",
        "bet_amount": bet_amount,
        "win_amount": win_amount,
        "user_choice": user_choice,
        "ai_choice": ai_choice,
        "result": result
    }
    
    user_action = UserAction(
        user_id=current_user.id,
        action_type="RPS_PLAY",
        action_data=str(action_data)
    )
    db.add(user_action)
    db.commit()
    
    # Build response matching schema
    message_map = {
        'win': 'You win!',
        'lose': 'You lose!',
        'draw': 'It\'s a draw.'
    }
    return {
        'success': True,
        'player_choice': user_choice,
        'computer_choice': ai_choice,
        'result': result,
        'win_amount': win_amount,
        'message': message_map[result],
        'balance': new_balance,
        'streak': None,
    }

# 가챠 엔드포인트
@router.post("/gacha/pull", response_model=GachaPullResponse)
async def pull_gacha(
    request: GachaPullRequest,
    current_user: User = Depends(get_current_user),
    db: Session = Depends(get_db)
):
    """
    가챠 뽑기 (서비스 레이어 위임: 피티, 근접실패, 10연 할인 적용)
    """
<<<<<<< HEAD
    pull_count = request.pull_count
    cost_per_pull = 300
    total_cost = cost_per_pull * pull_count
    
    # 잔액 확인
    current_tokens = SimpleUserService.get_user_tokens(db, current_user.id)
    if current_tokens < total_cost:
        raise HTTPException(status_code=400, detail="토큰이 부족합니다")
    
    # 가챠 아이템 생성
    rarities = ['common', 'rare', 'epic', 'legendary']
    weights = [60, 30, 9, 1]
    items = []
    
    for _ in range(pull_count):
        rarity = random.choices(rarities, weights=weights)[0]
        items.append({
            'name': f'{rarity.capitalize()} Item',
            'rarity': rarity,
            'value': {'common': 100, 'rare': 500, 'epic': 2000, 'legendary': 10000}[rarity]
        })
    
    # 잔액 업데이트
    new_balance = SimpleUserService.update_user_tokens(db, current_user.id, -total_cost)
    
    # 플레이 기록 저장
    action_data = {
        "game_type": "gacha",
        "cost": total_cost,
        "pull_count": pull_count,
        "items": items
    }
    
    user_action = UserAction(
        user_id=current_user.id,
        action_type="GACHA_PULL",
        action_data=str(action_data)
    )
    db.add(user_action)
    db.commit()
    
    # Count rarities
    rare_count = sum(1 for it in items if it['rarity'] == 'rare')
    ultra_rare_count = sum(1 for it in items if it['rarity'] in ('epic', 'legendary'))

    return {
        'success': True,
        'items': items,
        'rare_item_count': rare_count,
        'ultra_rare_item_count': ultra_rare_count,
    'pull_count': pull_count,
    'balance': new_balance,
        'special_animation': None,
        'message': 'Gacha pull completed',
        'currency_balance': {
            'tokens': new_balance
        }
=======
    pull_count = max(1, int(request.pull_count or 1))

    # 서비스 초기화
    game_service = GameService(db)

    # pull_count을 10연 단위와 단일 뽑기로 배치 실행
    batches_of_10 = pull_count // 10
    singles = pull_count % 10

    all_results: list[str] = []
    last_animation: str | None = None
    last_message: str | None = None

    # 10연 배치 실행
    for _ in range(batches_of_10):
        res = game_service.gacha_pull(current_user.id, 10)
        all_results.extend(res.results)
        last_animation = res.animation_type or last_animation
        last_message = res.psychological_message or last_message

    # 단일 실행
    for _ in range(singles):
        res = game_service.gacha_pull(current_user.id, 1)
        all_results.extend(res.results)
        last_animation = res.animation_type or last_animation
        last_message = res.psychological_message or last_message

    # 현재 잔액 조회
    new_balance = SimpleUserService.get_user_tokens(db, current_user.id)

    # 결과를 응답 스키마에 맞게 매핑
    def _to_item(result_token: str) -> Dict[str, Any]:
        # 결과 토큰에서 실제 희귀도 추출 (near_miss 접미사 제거)
        base = (
            result_token.replace("_near_miss_epic", "")
            .replace("_near_miss_legendary", "")
            .replace("_near_miss", "")
        )
        rarity = base.lower()
        name = f"{rarity.capitalize()} Item"
        return {"name": name, "rarity": rarity}

    items = [_to_item(tok) for tok in all_results[:pull_count]]

    # 카운트 집계
    rare_count = sum(1 for it in items if it["rarity"] == "rare")
    ultra_rare_count = sum(1 for it in items if it["rarity"] in ("epic", "legendary"))

    # special_animation: mirror animation_type for non-normal states for easier FE handling
    special_anim = last_animation if (last_animation in {"near_miss", "epic", "legendary", "pity"}) else None

    return {
        "success": True,
        "items": items,
        "rare_item_count": rare_count,
        "ultra_rare_item_count": ultra_rare_count,
        "pull_count": pull_count,
        "balance": new_balance,
        "special_animation": special_anim,
        "animation_type": last_animation or "normal",
        "psychological_message": last_message or "다음 뽑기에 더 좋은 결과가 기다리고 있을지도 몰라요!",
        "message": "Gacha pull completed",
        "currency_balance": {"tokens": new_balance},
>>>>>>> b87c3d74
    }

# 크래시 게임 엔드포인트
@router.post("/crash/bet", response_model=CrashBetResponse)
async def place_crash_bet(
    request: CrashBetRequest,
    current_user: User = Depends(get_current_user),
    db: Session = Depends(get_db)
):
    """
    크래시 게임 베팅
    """
    bet_amount = request.bet_amount
    auto_cashout_multiplier = request.auto_cashout_multiplier
    
    # 잔액 확인
    current_tokens = SimpleUserService.get_user_tokens(db, current_user.id)
    if current_tokens < bet_amount:
        raise HTTPException(status_code=400, detail="토큰이 부족합니다")
    
    # 게임 ID 생성
    import uuid
    game_id = str(uuid.uuid4())
    
    # 잔액 차감
    new_balance = SimpleUserService.update_user_tokens(db, current_user.id, -bet_amount)
    
    # 간단한 크래시 시뮬레이션
    # 실제로는 실시간 소켓 연결로 구현해야 함
    multiplier = random.uniform(1.0, 5.0)
    win_amount = 0
    
    # 자동 캐시아웃 시뮬레이션
    if auto_cashout_multiplier and multiplier >= auto_cashout_multiplier:
        win_amount = int(bet_amount * auto_cashout_multiplier)
        new_balance = SimpleUserService.update_user_tokens(db, current_user.id, win_amount)
    
    # 플레이 기록 저장
    action_data = {
        "game_type": "crash",
        "bet_amount": bet_amount,
        "game_id": game_id,
        "auto_cashout": auto_cashout_multiplier,
        "actual_multiplier": multiplier,
        "win_amount": win_amount
    }
    
    user_action = UserAction(
        user_id=current_user.id,
        action_type="CRASH_BET",
        action_data=str(action_data)
    )
    db.add(user_action)
    db.commit()

    # Optional crash persistence (best-effort, no hard failure)
    try:
        # Ensure session row exists
        db.execute(text(
            """
            INSERT INTO crash_sessions (external_session_id, user_id, bet_amount, status, auto_cashout_multiplier, actual_multiplier, win_amount)
            VALUES (:external_session_id, :user_id, :bet_amount, :status, :auto_cashout_multiplier, :actual_multiplier, :win_amount)
            ON CONFLICT (external_session_id) DO UPDATE SET
                auto_cashout_multiplier = EXCLUDED.auto_cashout_multiplier,
                actual_multiplier = EXCLUDED.actual_multiplier,
                win_amount = EXCLUDED.win_amount,
                status = CASE WHEN EXCLUDED.win_amount > 0 THEN 'cashed' ELSE crash_sessions.status END
            """
        ), {
            "external_session_id": game_id,
            "user_id": current_user.id,
            "bet_amount": bet_amount,
            "status": "active",
            "auto_cashout_multiplier": auto_cashout_multiplier,
            "actual_multiplier": multiplier,
            "win_amount": win_amount,
        })
        # Insert bet row
        db.execute(text(
            """
            INSERT INTO crash_bets (session_id, user_id, bet_amount, payout_amount, cashout_multiplier, status)
            SELECT s.id, :user_id, :bet_amount, :payout_amount, :cashout_multiplier,
                   CASE WHEN :payout_amount IS NOT NULL AND :payout_amount > 0 THEN 'cashed' ELSE 'placed' END
            FROM crash_sessions s
            WHERE s.external_session_id = :external_session_id
            """
        ), {
            "external_session_id": game_id,
            "user_id": current_user.id,
            "bet_amount": bet_amount,
            "payout_amount": win_amount if win_amount > 0 else None,
            "cashout_multiplier": auto_cashout_multiplier if win_amount > 0 else None,
        })
        db.commit()
    except Exception as _e:
        db.rollback()
        # Log softly without breaking API
        logger.warning(f"Crash persistence skipped: {_e}")
    
    potential_win = int(bet_amount * (auto_cashout_multiplier or multiplier))
    return {
        'success': True,
        'game_id': game_id,
        'bet_amount': bet_amount,
        'potential_win': potential_win,
        'max_multiplier': round(multiplier, 2),
        'message': 'Bet placed' if win_amount == 0 else 'Auto-cashout triggered',
        'balance': new_balance
    }

# -------------------------------------------------------------------------
# ================= Integrated Unified Game API (from game_api.py) =================
@router.get("/stats/{user_id}", response_model=GameStats)
def get_game_stats(user_id: int, db: Session = Depends(get_db)):
    """사용자 전체 게임 통계 (슬롯/룰렛/가챠 등)"""
    total_spins = db.query(models.UserAction).filter(
        models.UserAction.user_id == user_id,
        models.UserAction.action_type.in_(['SLOT_SPIN', 'ROULETTE_SPIN', 'GACHA_PULL'])
    ).count()

    # TODO: 보상 테이블 존재 여부 검증 후 reward 집계 로직 조정 필요
    total_coins_won = 0
    total_gems_won = 0
    special_items_won = 0
    jackpots_won = db.query(models.UserAction).filter(
        models.UserAction.user_id == user_id,
        models.UserAction.action_data.contains('jackpot')
    ).count()

    return GameStats(
        user_id=user_id,
        total_spins=total_spins,
        total_coins_won=total_coins_won,
        total_gems_won=total_gems_won,
        special_items_won=special_items_won,
        jackpots_won=jackpots_won,
        bonus_spins_won=0,
        best_streak=0,
        current_streak=calculate_user_streak(user_id, db),
        last_spin_date=None
    )

@router.get("/profile/{user_id}/stats", response_model=ProfileGameStats)
def get_profile_game_stats(user_id: int, db: Session = Depends(get_db)):
    """프로필용 상세 게임 통계"""
    user = db.query(models.User).filter(models.User.id == user_id).first()
    if not user:
        raise HTTPException(status_code=404, detail="User not found")

    week_ago = datetime.now() - timedelta(days=7)
    recent_actions = db.query(models.UserAction).filter(
        models.UserAction.user_id == user_id,
        models.UserAction.created_at >= week_ago
    ).count()

    favorite_game_query = db.query(
        models.UserAction.action_type,
        db.func.count(models.UserAction.id).label('count')
    ).filter(
        models.UserAction.user_id == user_id
    ).group_by(models.UserAction.action_type).order_by(db.text('count DESC')).first()
    favorite_game = favorite_game_query[0] if favorite_game_query else None

    return ProfileGameStats(
        user_id=user_id,
        total_games_played=db.query(models.UserAction).filter(models.UserAction.user_id == user_id).count(),
        favorite_game=favorite_game,
        recent_activities=[],  # TODO: 세부 활동 리스트 구성
        achievements=[],       # 아래 업적 엔드포인트에서 세부 제공
        current_session=None
    )

@router.get("/leaderboard", response_model=List[GameLeaderboard])
def get_game_leaderboard(game_type: Optional[str] = None, limit: int = 10, db: Session = Depends(get_db)):
    """게임별 또는 전체 리더보드"""
    if game_type:
        leaderboard_query = db.query(
            models.User.id,
            models.User.nickname,
            db.func.count(models.UserAction.id).label('score')
        ).join(
            models.UserAction, models.User.id == models.UserAction.user_id
        ).filter(
            models.UserAction.action_type == game_type
        ).group_by(
            models.User.id, models.User.nickname
        ).order_by(db.text('score DESC')).limit(limit).all()
    else:
        leaderboard_query = db.query(
            models.User.id,
            models.User.nickname,
            models.User.total_spent.label('score')
        ).order_by(models.User.total_spent.desc()).limit(limit).all()

    results: List[GameLeaderboard] = []
    # NOTE: GameLeaderboard 스키마 구조 조정 필요할 수 있음 (현재 정의와 불일치 가능)
    for rank, (user_id, nickname, score) in enumerate(leaderboard_query, 1):
        results.append(GameLeaderboard(
            game_type=game_type or 'overall',
            period='daily',
            entries=[],  # 간단화 - 상세 항목 분리 가능
            user_rank=rank,
            updated_at=datetime.utcnow()
        ))
    return results

@router.get("/achievements/{user_id}", response_model=List[Achievement])
def get_user_achievements(user_id: int, db: Session = Depends(get_db)):
    """사용자 업적 목록 (기본 예시)"""
    # TODO: 실제 업적 계산 로직 통합
    sample = Achievement(
        id=1,
        name="First Spin",
        description="첫 게임 플레이 완료",
        badge_icon="🎯",
        badge_color="#FFD700",
        achieved_at=datetime.utcnow(),
        progress=1.0
    )
    return [sample]

@router.post("/session/start", response_model=GameSession)
def start_game_session(game_type: str, current_user: models.User = Depends(get_current_user), db: Session = Depends(get_db)):
    """게임 세션 시작"""
    session = GameSession(
        session_id=str(uuid4()),
        user_id=current_user.id,
        game_type=game_type,
        start_time=datetime.utcnow(),
        status="active"
    )
    action = models.UserAction(
        user_id=current_user.id,
        action_type="SESSION_START",
        action_data=json.dumps({"game_type": game_type, "session_id": session.session_id})
    )
    db.add(action)
    db.commit()
    return session

@router.post("/session/end")
def end_game_session(session_id: str, current_user: models.User = Depends(get_current_user), db: Session = Depends(get_db)):
    """게임 세션 종료"""
    action = models.UserAction(
        user_id=current_user.id,
        action_type="SESSION_END",
        action_data=json.dumps({"session_id": session_id, "ended_at": datetime.utcnow().isoformat()})
    )
    db.add(action)
    db.commit()
    return {"message": "Session ended"}

# Helper
from uuid import uuid4

def calculate_user_streak(user_id: int, db: Session) -> int:
    today = datetime.utcnow().date()
    streak = 0
    for i in range(30):
        check_date = today - timedelta(days=i)
        activity = db.query(models.UserAction).filter(
            models.UserAction.user_id == user_id,
            db.func.date(models.UserAction.created_at) == check_date
        ).first()
        if activity:
            streak += 1
        else:
            break
    return streak<|MERGE_RESOLUTION|>--- conflicted
+++ resolved
@@ -12,10 +12,7 @@
 from ..models.auth_models import User
 from ..models.game_models import Game, UserAction
 from ..services.simple_user_service import SimpleUserService
-<<<<<<< HEAD
-=======
 from ..services.game_service import GameService
->>>>>>> b87c3d74
 from ..schemas.game_schemas import (
     GameListResponse, GameDetailResponse,
     GameSessionStart, GameSessionEnd,
@@ -27,16 +24,6 @@
 )
 from app import models
 from sqlalchemy import text
-<<<<<<< HEAD
-
-logger = logging.getLogger(__name__)
-router = APIRouter(prefix="/api/games", tags=["Games"])
-
-# ================= Existing Simple Game Feature Endpoints =================
-
-@router.get("/")
-async def get_games_list(
-=======
 from ..utils.redis import update_streak_counter
 from ..core.config import settings
 
@@ -45,12 +32,9 @@
 # 가챠 확률 공개/구성 조회
 @router.get("/gacha/config")
 async def get_gacha_config(
->>>>>>> b87c3d74
     current_user: User = Depends(get_current_user),
     db: Session = Depends(get_db),
 ):
-<<<<<<< HEAD
-=======
     svc = GameService(db)
     return svc.gacha_service.get_config()
 
@@ -70,7 +54,6 @@
     current_user: User = Depends(get_current_user),
     db: Session = Depends(get_db)
 ):
->>>>>>> b87c3d74
     """
     게임 목록 조회 (직접 JSON 반환)
     """
@@ -99,7 +82,7 @@
     return Response(content=json.dumps(result), media_type="application/json")
 
 # 슬롯 게임 엔드포인트
-@router.post("/slot/spin")
+@router.post("/slot/spin", response_model=SlotSpinResponse)
 async def spin_slot(
     request: SlotSpinRequest,
     current_user: User = Depends(get_current_user),
@@ -122,11 +105,7 @@
     }
     # keep order stable for reproducibility in tests
     symbols = ['🍒', '🍋', '🍊', '🍇', '💎', '7️⃣']
-<<<<<<< HEAD
-    weights = [30, 25, 20, 15, 8, 2]
-=======
     weights = [cfg_weights.get(sym, 1) for sym in symbols]
->>>>>>> b87c3d74
     reels = [random.choices(symbols, weights=weights)[0] for _ in range(3)]
     
     # 승리 판정
@@ -166,11 +145,7 @@
     user_action = UserAction(
         user_id=current_user.id,
         action_type="SLOT_SPIN",
-<<<<<<< HEAD
-        action_data=str(action_data)
-=======
         action_data=str({**action_data, "streak": streak_count})
->>>>>>> b87c3d74
     )
     db.add(user_action)
     db.commit()
@@ -181,12 +156,6 @@
     # Derive an effective multiplier for reference (0 on lose)
     eff_multiplier = 0.0 if bet_amount <= 0 else round(win_amount / float(bet_amount), 2)
     return {
-<<<<<<< HEAD
-        'reels': reels,
-        'win_amount': win_amount,
-        'is_jackpot': reels[0] == '7️⃣' and reels[0] == reels[1] == reels[2],
-        'balance': new_balance
-=======
         'success': True,
         'reels': reels_matrix,
         'win_amount': win_amount,
@@ -197,7 +166,6 @@
         'message': message,
         'balance': new_balance,
         'special_animation': 'near_miss' if win_amount == 0 and (reels[0] == reels[1] or reels[1] == reels[2]) else None
->>>>>>> b87c3d74
     }
 
 # 가위바위보 엔드포인트
@@ -288,65 +256,6 @@
     """
     가챠 뽑기 (서비스 레이어 위임: 피티, 근접실패, 10연 할인 적용)
     """
-<<<<<<< HEAD
-    pull_count = request.pull_count
-    cost_per_pull = 300
-    total_cost = cost_per_pull * pull_count
-    
-    # 잔액 확인
-    current_tokens = SimpleUserService.get_user_tokens(db, current_user.id)
-    if current_tokens < total_cost:
-        raise HTTPException(status_code=400, detail="토큰이 부족합니다")
-    
-    # 가챠 아이템 생성
-    rarities = ['common', 'rare', 'epic', 'legendary']
-    weights = [60, 30, 9, 1]
-    items = []
-    
-    for _ in range(pull_count):
-        rarity = random.choices(rarities, weights=weights)[0]
-        items.append({
-            'name': f'{rarity.capitalize()} Item',
-            'rarity': rarity,
-            'value': {'common': 100, 'rare': 500, 'epic': 2000, 'legendary': 10000}[rarity]
-        })
-    
-    # 잔액 업데이트
-    new_balance = SimpleUserService.update_user_tokens(db, current_user.id, -total_cost)
-    
-    # 플레이 기록 저장
-    action_data = {
-        "game_type": "gacha",
-        "cost": total_cost,
-        "pull_count": pull_count,
-        "items": items
-    }
-    
-    user_action = UserAction(
-        user_id=current_user.id,
-        action_type="GACHA_PULL",
-        action_data=str(action_data)
-    )
-    db.add(user_action)
-    db.commit()
-    
-    # Count rarities
-    rare_count = sum(1 for it in items if it['rarity'] == 'rare')
-    ultra_rare_count = sum(1 for it in items if it['rarity'] in ('epic', 'legendary'))
-
-    return {
-        'success': True,
-        'items': items,
-        'rare_item_count': rare_count,
-        'ultra_rare_item_count': ultra_rare_count,
-    'pull_count': pull_count,
-    'balance': new_balance,
-        'special_animation': None,
-        'message': 'Gacha pull completed',
-        'currency_balance': {
-            'tokens': new_balance
-        }
-=======
     pull_count = max(1, int(request.pull_count or 1))
 
     # 서비스 초기화
@@ -410,7 +319,6 @@
         "psychological_message": last_message or "다음 뽑기에 더 좋은 결과가 기다리고 있을지도 몰라요!",
         "message": "Gacha pull completed",
         "currency_balance": {"tokens": new_balance},
->>>>>>> b87c3d74
     }
 
 # 크래시 게임 엔드포인트
