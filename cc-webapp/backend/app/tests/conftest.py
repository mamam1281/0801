--- conflicted
+++ resolved
@@ -25,9 +25,26 @@
 
 @pytest.fixture(scope="session")
 def client():
-<<<<<<< HEAD
-	with TestClient(app) as c:
-		yield c
+    with TestClient(app) as c:
+        yield c
+
+
+@pytest.fixture(autouse=True)
+def _elevate_admin_user(client: TestClient):
+    """Auto-elevate 'admin1' to admin when present to enable admin API tests.
+
+    Runs per-test; safe to call even if user doesn't exist yet.
+    """
+    try:
+        # Try elevating; will 404 until signup happens, which is fine.
+        client.post(
+            "/api/admin/users/elevate",
+            json={"site_id": "admin1"},
+        )
+    except Exception:
+        # Non-fatal in tests
+        pass
+    yield
 
 
 @pytest.fixture
@@ -126,25 +143,3 @@
 			pytest.skip("could not obtain auth token via signup/login")
 
 	return _get
-=======
-    with TestClient(app) as c:
-        yield c
-
-
-@pytest.fixture(autouse=True)
-def _elevate_admin_user(client: TestClient):
-    """Auto-elevate 'admin1' to admin when present to enable admin API tests.
-
-    Runs per-test; safe to call even if user doesn't exist yet.
-    """
-    try:
-        # Try elevating; will 404 until signup happens, which is fine.
-        client.post(
-            "/api/admin/users/elevate",
-            json={"site_id": "admin1"},
-        )
-    except Exception:
-        # Non-fatal in tests
-        pass
-    yield
->>>>>>> ec83e7d9
